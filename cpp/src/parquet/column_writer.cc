--- conflicted
+++ resolved
@@ -258,12 +258,10 @@
                        std::shared_ptr<Encryptor> meta_encryptor = nullptr,
                        std::shared_ptr<Encryptor> data_encryptor = nullptr,
                        ColumnIndexBuilder* column_index_builder = nullptr,
-<<<<<<< HEAD
+                       OffsetIndexBuilder* offset_index_builder = nullptr,
+                       ColumnIndexBuilder* column_index_builder = nullptr,
                        OffsetIndexBuilder* offset_index_builder = nullptr,
                        const CodecOptions& codec_options = CodecOptions{})
-=======
-                       OffsetIndexBuilder* offset_index_builder = nullptr)
->>>>>>> b4d65006
       : sink_(std::move(sink)),
         metadata_(metadata),
         column_index_builder_(column_index_builder),
@@ -376,14 +374,13 @@
       UpdateEncryption(encryption::kColumnMetaData);
     }
 
-<<<<<<< HEAD
     // Serialized page writer does not need to adjust page offsets.
     FinishPageIndexes(/*final_position=*/0);
-=======
+
+
     // dictionary page offset should be 0 iff there are no dictionary pages
     auto dictionary_page_offset =
         has_dictionary_pages_ ? dictionary_page_offset_ + final_offset : 0;
->>>>>>> b4d65006
 
     // index_page_offset = -1 since they are not supported
     metadata_->Finish(num_values_, dictionary_page_offset, -1,
@@ -463,7 +460,6 @@
         thrift_serializer_->Serialize(&page_header, sink_.get(), meta_encryptor_.get());
     PARQUET_THROW_NOT_OK(sink_->Write(output_data_buffer, output_data_len));
 
-<<<<<<< HEAD
     /// Collect page index
     if (column_index_builder_ != nullptr) {
       column_index_builder_->AddPage(page.statistics());
@@ -483,15 +479,30 @@
                                      *page.first_row_index());
     }
 
-    total_uncompressed_size_ += uncompressed_size + header_size;
-    total_compressed_size_ += output_data_len + header_size;
-=======
+    /// Collect page index
+    if (column_index_builder_ != nullptr) {
+      column_index_builder_->AddPage(page.statistics());
+    }
+    if (offset_index_builder_ != nullptr) {
+      const int64_t compressed_size = output_data_len + header_size;
+      if (compressed_size > std::numeric_limits<int32_t>::max()) {
+        throw ParquetException("Compressed page size overflows to INT32_MAX.");
+      }
+      if (!page.first_row_index().has_value()) {
+        throw ParquetException("First row index is not set in data page.");
+      }
+      /// start_pos is a relative offset in the buffered mode. It should be
+      /// adjusted via OffsetIndexBuilder::Finish() after BufferedPageWriter
+      /// has flushed all data pages.
+      offset_index_builder_->AddPage(start_pos, static_cast<int32_t>(compressed_size),
+                                     *page.first_row_index());
+    }
+
     int64_t uncompressed_page_size = uncompressed_size + header_size;
     int64_t compressed_page_size = output_data_len + header_size;
 
     total_uncompressed_size_ += uncompressed_page_size;
     total_compressed_size_ += compressed_page_size;
->>>>>>> b4d65006
     num_values_ += page.num_values();
     ++data_encoding_stats_[page.encoding()];
     ++page_ordinal_;
@@ -677,27 +688,13 @@
                      int16_t current_column_ordinal, bool use_page_checksum_verification,
                      MemoryPool* pool = ::arrow::default_memory_pool(),
                      std::shared_ptr<Encryptor> meta_encryptor = nullptr,
-                     std::shared_ptr<Encryptor> data_encryptor = nullptr,
-                     ColumnIndexBuilder* column_index_builder = nullptr,
-<<<<<<< HEAD
-                     OffsetIndexBuilder* offset_index_builder = nullptr,
-                     const CodecOptions& codec_options = CodecOptions{})
+                     std::shared_ptr<Encryptor> data_encryptor = nullptr)
       : final_sink_(std::move(sink)), metadata_(metadata), has_dictionary_pages_(false) {
     in_memory_sink_ = CreateOutputStream(pool);
-    pager_ = std::make_unique<SerializedPageWriter>(
-        in_memory_sink_, codec, metadata, row_group_ordinal, current_column_ordinal,
-        use_page_checksum_verification, pool, std::move(meta_encryptor),
-        std::move(data_encryptor), column_index_builder, offset_index_builder,
-        codec_options);
-=======
-                     OffsetIndexBuilder* offset_index_builder = nullptr)
-      : final_sink_(std::move(sink)) {
-    in_memory_sink_ = CreateOutputStream(pool);
-    pager_ = std::unique_ptr<SerializedPageWriter>(new SerializedPageWriter(
-        in_memory_sink_, codec, compression_level, metadata, row_group_ordinal,
-        current_column_ordinal, pool, std::move(meta_encryptor),
-        std::move(data_encryptor), column_index_builder, offset_index_builder));
->>>>>>> b4d65006
+    pager_ = std::unique_ptr<SerializedPageWriter>(
+        new SerializedPageWriter(in_memory_sink_, codec, compression_level, metadata,
+                                 row_group_ordinal, current_column_ordinal, pool,
+                                 std::move(meta_encryptor), std::move(data_encryptor)));
   }
 
   int64_t WriteDictionaryPage(const DictionaryPage& page) override {
@@ -707,11 +704,17 @@
   void Close(bool has_dictionary, bool fallback) override {
     // index_page_offset = -1 since they are not supported
     PARQUET_ASSIGN_OR_THROW(int64_t final_position, final_sink_->Tell());
-
-    pager_->Close(has_dictionary, fallback, final_position);
-
-    // Buffered page writer needs to adjust page offsets.
-    pager_->FinishPageIndexes(final_position);
+    // dictionary page offset should be 0 iff there are no dictionary pages
+    auto dictionary_page_offset =
+        has_dictionary_pages_ ? pager_->dictionary_page_offset() + final_position : 0;
+    metadata_->Finish(pager_->num_values(), dictionary_page_offset, -1,
+                      pager_->data_page_offset() + final_position,
+                      pager_->total_compressed_size(), pager_->total_uncompressed_size(),
+                      has_dictionary, fallback, pager_->dict_encoding_stats_,
+                      pager_->data_encoding_stats_, pager_->meta_encryptor_);
+
+    // Write metadata at end of column chunk
+    metadata_->WriteTo(in_memory_sink_.get());
 
     // flush everything to the serialized sink
     PARQUET_ASSIGN_OR_THROW(auto buffer, in_memory_sink_->Finish());
@@ -740,13 +743,17 @@
 
 std::unique_ptr<PageWriter> PageWriter::Open(
     std::shared_ptr<ArrowOutputStream> sink, Compression::type codec,
-<<<<<<< HEAD
     ColumnChunkMetaDataBuilder* metadata, int16_t row_group_ordinal,
     int16_t column_chunk_ordinal, MemoryPool* pool, bool buffered_row_group,
-    std::shared_ptr<Encryptor> meta_encryptor, std::shared_ptr<Encryptor> data_encryptor,
+    std::shared_ptr<Encryptor> meta_encryptor, std::shared_ptr<Encryptor> data_encryptor, ColumnIndexBuilder* column_index_builder,
+    OffsetIndexBuilder* offset_index_builder,
     bool page_write_checksum_enabled, ColumnIndexBuilder* column_index_builder,
     OffsetIndexBuilder* offset_index_builder, const CodecOptions& codec_options) {
   if (buffered_row_group) {
+    return std::unique_ptr<PageWriter>(new BufferedPageWriter(
+        std::move(sink), codec, compression_level, metadata, row_group_ordinal,
+        column_chunk_ordinal, pool, std::move(meta_encryptor), std::move(data_encryptor),
+        column_index_builder, offset_index_builder));
     return std::unique_ptr<PageWriter>(new BufferedPageWriter(
         std::move(sink), codec, metadata, row_group_ordinal, column_chunk_ordinal,
         page_write_checksum_enabled, pool, std::move(meta_encryptor),
@@ -758,23 +765,6 @@
         page_write_checksum_enabled, pool, std::move(meta_encryptor),
         std::move(data_encryptor), column_index_builder, offset_index_builder,
         codec_options));
-=======
-    int compression_level, ColumnChunkMetaDataBuilder* metadata,
-    int16_t row_group_ordinal, int16_t column_chunk_ordinal, MemoryPool* pool,
-    bool buffered_row_group, std::shared_ptr<Encryptor> meta_encryptor,
-    std::shared_ptr<Encryptor> data_encryptor, ColumnIndexBuilder* column_index_builder,
-    OffsetIndexBuilder* offset_index_builder) {
-  if (buffered_row_group) {
-    return std::unique_ptr<PageWriter>(new BufferedPageWriter(
-        std::move(sink), codec, compression_level, metadata, row_group_ordinal,
-        column_chunk_ordinal, pool, std::move(meta_encryptor), std::move(data_encryptor),
-        column_index_builder, offset_index_builder));
-  } else {
-    return std::unique_ptr<PageWriter>(new SerializedPageWriter(
-        std::move(sink), codec, compression_level, metadata, row_group_ordinal,
-        column_chunk_ordinal, pool, std::move(meta_encryptor), std::move(data_encryptor),
-        column_index_builder, offset_index_builder));
->>>>>>> b4d65006
   }
 }
 
@@ -789,6 +779,11 @@
                           pool, buffered_row_group, meta_encryptor, data_encryptor,
                           page_write_checksum_enabled, column_index_builder,
                           offset_index_builder, CodecOptions{compression_level});
+    return std::unique_ptr<PageWriter>(new SerializedPageWriter(
+        std::move(sink), codec, compression_level, metadata, row_group_ordinal,
+        column_chunk_ordinal, pool, std::move(meta_encryptor), std::move(data_encryptor),
+        column_index_builder, offset_index_builder));
+  }
 }
 // ----------------------------------------------------------------------
 // ColumnWriter
@@ -1083,16 +1078,10 @@
     data_pages_.push_back(std::move(page_ptr));
     data_pages_first_row_indices_.push_back(data_page_first_row_index_);
   } else {  // Eagerly write pages
-<<<<<<< HEAD
-    DataPageV1 page(compressed_data, num_values, encoding_, Encoding::RLE, Encoding::RLE,
-                    uncompressed_size, page_stats, first_row_index);
-    WriteDataPage(page);
-=======
     DataPageV1 page(compressed_data, static_cast<int32_t>(num_buffered_values_),
                     encoding_, Encoding::RLE, Encoding::RLE, uncompressed_size,
                     page_stats);
-    WriteDataPage(page, data_page_first_row_index_);
->>>>>>> b4d65006
+    WriteDataPage(page);
   }
 
   // Set it for the next page
@@ -1151,13 +1140,8 @@
   } else {
     DataPageV2 page(combined, num_values, null_count, num_rows, encoding_,
                     def_levels_byte_length, rep_levels_byte_length, uncompressed_size,
-<<<<<<< HEAD
-                    pager_->has_compressor(), page_stats, first_row_index);
+                    pager_->has_compressor(), page_stats);
     WriteDataPage(page);
-=======
-                    pager_->has_compressor(), page_stats);
-    WriteDataPage(page, data_page_first_row_index_);
->>>>>>> b4d65006
   }
 
   // Set it for the next page
@@ -1550,11 +1534,6 @@
   std::shared_ptr<TypedStats> page_statistics_;
   std::shared_ptr<TypedStats> prev_page_statistics_;
   std::shared_ptr<TypedStats> chunk_statistics_;
-<<<<<<< HEAD
-  bool pages_change_on_record_boundaries_;
-=======
-  std::shared_ptr<TypedComparator> stats_comparer_;
->>>>>>> b4d65006
 
   // If writing a sequence of ::arrow::DictionaryArray to the writer, we keep the
   // dictionary passed to DictEncoder<T>::PutDictionary so we can check
