--- conflicted
+++ resolved
@@ -36,12 +36,9 @@
 #include "arrow/util/logging.h"
 #include "arrow/util/optional.h"
 #include "arrow/util/ubsan.h"
-<<<<<<< HEAD
 #include "parquet/bloom_filter.h"
 #include "parquet/bloom_filter_reader.h"
-=======
 #include "parquet/column_index.h"
->>>>>>> b4d65006
 #include "parquet/column_reader.h"
 #include "parquet/column_scanner.h"
 #include "parquet/encryption/encryption_internal.h"
@@ -274,6 +271,58 @@
                       static_cast<int16_t>(i), meta_decryptor, data_decryptor);
     return PageReader::Open(stream, col->num_values(), col->compression(), properties_,
                             always_compressed, &ctx);
+  }
+
+  std::shared_ptr<Decryptor> GetMetadataDecryptor(
+      const ColumnChunkMetaData& column_metadata, int8_t module_type) {
+    std::shared_ptr<Decryptor> decryptor;
+    auto cryto_metadata = column_metadata.crypto_metadata();
+    if (cryto_metadata != nullptr) {
+      if (cryto_metadata->encrypted_with_footer_key()) {
+        decryptor = file_decryptor_->GetFooterDecryptor();
+      } else {
+        std::string aad_column_metadata = encryption::CreateModuleAad(
+            file_decryptor_->file_aad(), module_type, column_metadata.row_group_ordinal(),
+            column_metadata.column_ordinal(), static_cast<int16_t>(-1));
+
+        decryptor = file_decryptor_->GetColumnMetaDecryptor(
+            cryto_metadata->path_in_schema()->ToDotString(),
+            cryto_metadata->key_metadata(), aad_column_metadata);
+      }
+    }
+
+    return decryptor;
+  }
+
+  std::shared_ptr<parquet::ColumnIndex> ReadColumnIndex(int column) override {
+    auto column_metadata = metadata()->ColumnChunk(column);
+    if (!column_metadata->has_column_index()) {
+      return NULLPTR;
+    }
+
+    int64_t to_read = column_metadata->column_index_length();
+    PARQUET_ASSIGN_OR_THROW(
+        auto buffer, source_->ReadAt(column_metadata->column_index_offset(), to_read));
+    DCHECK_GE(buffer->size(), to_read);
+
+    auto decryptor = GetMetadataDecryptor(*column_metadata, encryption::kColumnIndex);
+
+    return ColumnIndex::Deserialize(column_metadata->descr(), *buffer, decryptor);
+  }
+
+  std::shared_ptr<parquet::OffsetIndex> ReadOffsetIndex(int column) override {
+    auto column_metadata = metadata()->ColumnChunk(column);
+    if (!column_metadata->has_offset_index()) {
+      return NULLPTR;
+    }
+
+    int64_t to_read = column_metadata->offset_index_length();
+    PARQUET_ASSIGN_OR_THROW(
+        auto buffer, source_->ReadAt(column_metadata->offset_index_offset(), to_read));
+    DCHECK_GE(buffer->size(), to_read);
+
+    auto decryptor = GetMetadataDecryptor(*column_metadata, encryption::kOffsetIndex);
+    return OffsetIndex::Deserialize(metadata()->num_rows(), *buffer, decryptor);
   }
 
   std::shared_ptr<Decryptor> GetMetadataDecryptor(
