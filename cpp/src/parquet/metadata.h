// Licensed to the Apache Software Foundation (ASF) under one
// or more contributor license agreements.  See the NOTICE file
// distributed with this work for additional information
// regarding copyright ownership.  The ASF licenses this file
// to you under the Apache License, Version 2.0 (the
// "License"); you may not use this file except in compliance
// with the License.  You may obtain a copy of the License at
//
//   http://www.apache.org/licenses/LICENSE-2.0
//
// Unless required by applicable law or agreed to in writing,
// software distributed under the License is distributed on an
// "AS IS" BASIS, WITHOUT WARRANTIES OR CONDITIONS OF ANY
// KIND, either express or implied.  See the License for the
// specific language governing permissions and limitations
// under the License.

#pragma once

#include <cstdint>
#include <map>
#include <memory>
#include <optional>
#include <string>
#include <utility>
#include <vector>

#include "parquet/encryption/type_fwd.h"
#include "parquet/platform.h"
#include "parquet/properties.h"
#include "parquet/schema.h"
#include "parquet/types.h"

namespace parquet {

class ColumnDescriptor;
class EncodedStatistics;
class FileCryptoMetaData;
class Statistics;
class SchemaDescriptor;

<<<<<<< HEAD
=======
class FileCryptoMetaData;
class InternalFileDecryptor;
class Decryptor;
class Encryptor;
class FooterSigningEncryptor;
struct IndexLocation;

>>>>>>> b4d65006
namespace schema {

class ColumnPath;

}  // namespace schema

using KeyValueMetadata = ::arrow::KeyValueMetadata;

class PARQUET_EXPORT ApplicationVersion {
 public:
  // Known Versions with Issues
  static const ApplicationVersion& PARQUET_251_FIXED_VERSION();
  static const ApplicationVersion& PARQUET_816_FIXED_VERSION();
  static const ApplicationVersion& PARQUET_CPP_FIXED_STATS_VERSION();
  static const ApplicationVersion& PARQUET_MR_FIXED_STATS_VERSION();
  static const ApplicationVersion& PARQUET_CPP_10353_FIXED_VERSION();

  // Application that wrote the file. e.g. "IMPALA"
  std::string application_;
  // Build name
  std::string build_;

  // Version of the application that wrote the file, expressed as
  // (<major>.<minor>.<patch>). Unmatched parts default to 0.
  // "1.2.3"    => {1, 2, 3}
  // "1.2"      => {1, 2, 0}
  // "1.2-cdh5" => {1, 2, 0}
  struct {
    int major;
    int minor;
    int patch;
    std::string unknown;
    std::string pre_release;
    std::string build_info;
  } version;

  ApplicationVersion() = default;
  explicit ApplicationVersion(const std::string& created_by);
  ApplicationVersion(std::string application, int major, int minor, int patch);

  // Returns true if version is strictly less than other_version
  bool VersionLt(const ApplicationVersion& other_version) const;

  // Returns true if version is strictly equal with other_version
  bool VersionEq(const ApplicationVersion& other_version) const;

  // Checks if the Version has the correct statistics for a given column
  bool HasCorrectStatistics(Type::type primitive, EncodedStatistics& statistics,
                            SortOrder::type sort_order = SortOrder::SIGNED) const;
};

class PARQUET_EXPORT ColumnCryptoMetaData {
 public:
  static std::unique_ptr<ColumnCryptoMetaData> Make(const uint8_t* metadata);
  ~ColumnCryptoMetaData();

  bool Equals(const ColumnCryptoMetaData& other) const;

  std::shared_ptr<schema::ColumnPath> path_in_schema() const;
  bool encrypted_with_footer_key() const;
  const std::string& key_metadata() const;

 private:
  explicit ColumnCryptoMetaData(const uint8_t* metadata);

  class ColumnCryptoMetaDataImpl;
  std::unique_ptr<ColumnCryptoMetaDataImpl> impl_;
};

/// \brief Public struct for Thrift PageEncodingStats in ColumnChunkMetaData
struct PageEncodingStats {
  PageType::type page_type;
  Encoding::type encoding;
  int32_t count;
};

/// \brief Public struct for location to page index in ColumnChunkMetaData.
struct IndexLocation {
  /// File offset of the given index, in bytes
  int64_t offset;
  /// Length of the given index, in bytes
  int32_t length;
};

/// \brief ColumnChunkMetaData is a proxy around format::ColumnChunkMetaData.
class PARQUET_EXPORT ColumnChunkMetaData {
 public:
  // API convenience to get a MetaData accessor

  ARROW_DEPRECATED("Use the ReaderProperties-taking overload")
  static std::unique_ptr<ColumnChunkMetaData> Make(
      const void* metadata, const ColumnDescriptor* descr,
      const ApplicationVersion* writer_version, int16_t row_group_ordinal = -1,
      int16_t column_ordinal = -1,
      std::shared_ptr<InternalFileDecryptor> file_decryptor = NULLPTR);

  static std::unique_ptr<ColumnChunkMetaData> Make(
      const void* metadata, const ColumnDescriptor* descr,
      const ReaderProperties& properties = default_reader_properties(),
      const ApplicationVersion* writer_version = NULLPTR, int16_t row_group_ordinal = -1,
      int16_t column_ordinal = -1,
      std::shared_ptr<InternalFileDecryptor> file_decryptor = NULLPTR);

  ~ColumnChunkMetaData();

  bool Equals(const ColumnChunkMetaData& other) const;

  int16_t row_group_ordinal() const;

  int16_t column_ordinal() const;

  const ColumnDescriptor* descr() const;

  // column chunk
  int64_t file_offset() const;

  // parameter is only used when a dataset is spread across multiple files
  const std::string& file_path() const;

  // column metadata
  bool is_metadata_set() const;
  Type::type type() const;
  int64_t num_values() const;
  std::shared_ptr<schema::ColumnPath> path_in_schema() const;
  bool is_stats_set() const;
  std::shared_ptr<Statistics> statistics() const;

  Compression::type compression() const;
  // Indicate if the ColumnChunk compression is supported by the current
  // compiled parquet library.
  bool can_decompress() const;

  const std::vector<Encoding::type>& encodings() const;
  const std::vector<PageEncodingStats>& encoding_stats() const;
  std::optional<int64_t> bloom_filter_offset() const;
  bool has_dictionary_page() const;
  int64_t dictionary_page_offset() const;
  int64_t data_page_offset() const;
  bool has_index_page() const;
  int64_t index_page_offset() const;
  int64_t total_compressed_size() const;
  int64_t total_uncompressed_size() const;
  std::unique_ptr<ColumnCryptoMetaData> crypto_metadata() const;
<<<<<<< HEAD
  std::optional<IndexLocation> GetColumnIndexLocation() const;
  std::optional<IndexLocation> GetOffsetIndexLocation() const;
=======
  bool has_column_index() const;
  int64_t column_index_offset() const;
  int32_t column_index_length() const;
  bool has_offset_index() const;
  int64_t offset_index_offset() const;
  int32_t offset_index_length() const;
  bool has_bloom_filter() const;
  int64_t bloom_filter_offset() const;
>>>>>>> b4d65006

 private:
  explicit ColumnChunkMetaData(
      const void* metadata, const ColumnDescriptor* descr, int16_t row_group_ordinal,
      int16_t column_ordinal, const ReaderProperties& properties,
      const ApplicationVersion* writer_version = NULLPTR,
      std::shared_ptr<InternalFileDecryptor> file_decryptor = NULLPTR);
  // PIMPL Idiom
  class ColumnChunkMetaDataImpl;
  std::unique_ptr<ColumnChunkMetaDataImpl> impl_;
};

/// \brief RowGroupMetaData is a proxy around format::RowGroupMetaData.
class PARQUET_EXPORT RowGroupMetaData {
 public:
  ARROW_DEPRECATED("Use the ReaderProperties-taking overload")
  static std::unique_ptr<RowGroupMetaData> Make(
      const void* metadata, const SchemaDescriptor* schema,
      const ApplicationVersion* writer_version,
      std::shared_ptr<InternalFileDecryptor> file_decryptor = NULLPTR);

  /// \brief Create a RowGroupMetaData from a serialized thrift message.
  static std::unique_ptr<RowGroupMetaData> Make(
      const void* metadata, const SchemaDescriptor* schema,
      const ReaderProperties& properties = default_reader_properties(),
      const ApplicationVersion* writer_version = NULLPTR,
      std::shared_ptr<InternalFileDecryptor> file_decryptor = NULLPTR);

  ~RowGroupMetaData();

  bool Equals(const RowGroupMetaData& other) const;

  /// \brief The number of columns in this row group. The order must match the
  /// parent's column ordering.
  int num_columns() const;

  /// \brief Return the ColumnChunkMetaData of the corresponding column ordinal.
  ///
  /// WARNING, the returned object references memory location in it's parent
  /// (RowGroupMetaData) object. Hence, the parent must outlive the returned
  /// object.
  ///
  /// \param[in] index of the ColumnChunkMetaData to retrieve.
  ///
  /// \throws ParquetException if the index is out of bound.
  std::unique_ptr<ColumnChunkMetaData> ColumnChunk(int index) const;

  /// \brief Number of rows in this row group.
  int64_t num_rows() const;

  /// \brief Total byte size of all the uncompressed column data in this row group.
  int64_t total_byte_size() const;

  /// \brief Total byte size of all the compressed (and potentially encrypted)
  /// column data in this row group.
  ///
  /// This information is optional and may be 0 if omitted.
  int64_t total_compressed_size() const;

  /// \brief Byte offset from beginning of file to first page (data or
  /// dictionary) in this row group
  ///
  /// The file_offset field that this method exposes is optional. This method
  /// will return 0 if that field is not set to a meaningful value.
  int64_t file_offset() const;
  // Return const-pointer to make it clear that this object is not to be copied
  const SchemaDescriptor* schema() const;
  // Indicate if all of the RowGroup's ColumnChunks can be decompressed.
  bool can_decompress() const;
  // Sorting columns of the row group if any.
  std::vector<SortingColumn> sorting_columns() const;

 private:
  explicit RowGroupMetaData(
      const void* metadata, const SchemaDescriptor* schema,
      const ReaderProperties& properties,
      const ApplicationVersion* writer_version = NULLPTR,
      std::shared_ptr<InternalFileDecryptor> file_decryptor = NULLPTR);
  // PIMPL Idiom
  class RowGroupMetaDataImpl;
  std::unique_ptr<RowGroupMetaDataImpl> impl_;
};

class FileMetaDataBuilder;

/// \brief FileMetaData is a proxy around format::FileMetaData.
class PARQUET_EXPORT FileMetaData {
 public:
  ARROW_DEPRECATED("Use the ReaderProperties-taking overload")
  static std::shared_ptr<FileMetaData> Make(
      const void* serialized_metadata, uint32_t* inout_metadata_len,
      std::shared_ptr<InternalFileDecryptor> file_decryptor);

  /// \brief Create a FileMetaData from a serialized thrift message.
  static std::shared_ptr<FileMetaData> Make(
      const void* serialized_metadata, uint32_t* inout_metadata_len,
      const ReaderProperties& properties = default_reader_properties(),
      std::shared_ptr<InternalFileDecryptor> file_decryptor = NULLPTR);

  ~FileMetaData();

  bool Equals(const FileMetaData& other) const;

  /// \brief The number of parquet "leaf" columns.
  ///
  /// Parquet thrift definition requires that nested schema elements are
  /// flattened. This method returns the number of columns in the flattened
  /// version.
  /// For instance, if the schema looks like this :
  /// 0 foo.bar
  ///       foo.bar.baz           0
  ///       foo.bar.baz2          1
  ///   foo.qux                   2
  /// 1 foo2                      3
  /// 2 foo3                      4
  /// This method will return 5, because there are 5 "leaf" fields (so 5
  /// flattened fields)
  int num_columns() const;

  /// \brief The number of flattened schema elements.
  ///
  /// Parquet thrift definition requires that nested schema elements are
  /// flattened. This method returns the total number of elements in the
  /// flattened list.
  int num_schema_elements() const;

  /// \brief The total number of rows.
  int64_t num_rows() const;

  /// \brief The number of row groups in the file.
  int num_row_groups() const;

  /// \brief Return the RowGroupMetaData of the corresponding row group ordinal.
  ///
  /// WARNING, the returned object references memory location in it's parent
  /// (FileMetaData) object. Hence, the parent must outlive the returned object.
  ///
  /// \param[in] index of the RowGroup to retrieve.
  ///
  /// \throws ParquetException if the index is out of bound.
  std::unique_ptr<RowGroupMetaData> RowGroup(int index) const;

  /// \brief Return the "version" of the file
  ///
  /// WARNING: The value returned by this method is unreliable as 1) the Parquet
  /// file metadata stores the version as a single integer and 2) some producers
  /// are known to always write a hardcoded value.  Therefore, you cannot use
  /// this value to know which features are used in the file.
  ParquetVersion::type version() const;

  /// \brief Return the application's user-agent string of the writer.
  const std::string& created_by() const;

  /// \brief Return the application's version of the writer.
  const ApplicationVersion& writer_version() const;

  /// \brief Size of the original thrift encoded metadata footer.
  uint32_t size() const;

  /// \brief Indicate if all of the FileMetadata's RowGroups can be decompressed.
  ///
  /// This will return false if any of the RowGroup's page is compressed with a
  /// compression format which is not compiled in the current parquet library.
  bool can_decompress() const;

  bool is_encryption_algorithm_set() const;
  EncryptionAlgorithm encryption_algorithm() const;
  const std::string& footer_signing_key_metadata() const;

  /// \brief Verify signature of FileMetaData when file is encrypted but footer
  /// is not encrypted (plaintext footer).
  bool VerifySignature(const void* signature);

  void WriteTo(::arrow::io::OutputStream* dst,
               const std::shared_ptr<Encryptor>& encryptor = NULLPTR) const;

  /// \brief Return Thrift-serialized representation of the metadata as a
  /// string
  std::string SerializeToString() const;

  // Return const-pointer to make it clear that this object is not to be copied
  const SchemaDescriptor* schema() const;

  const std::shared_ptr<const KeyValueMetadata>& key_value_metadata() const;

  /// \brief Set a path to all ColumnChunk for all RowGroups.
  ///
  /// Commonly used by systems (Dask, Spark) who generates an metadata-only
  /// parquet file. The path is usually relative to said index file.
  ///
  /// \param[in] path to set.
  void set_file_path(const std::string& path);

  /// \brief Merge row groups from another metadata file into this one.
  ///
  /// The schema of the input FileMetaData must be equal to the
  /// schema of this object.
  ///
  /// This is used by systems who creates an aggregate metadata-only file by
  /// concatenating the row groups of multiple files. This newly created
  /// metadata file acts as an index of all available row groups.
  ///
  /// \param[in] other FileMetaData to merge the row groups from.
  ///
  /// \throws ParquetException if schemas are not equal.
  void AppendRowGroups(const FileMetaData& other);

  /// \brief Return a FileMetaData containing a subset of the row groups in this
  /// FileMetaData.
  std::shared_ptr<FileMetaData> Subset(const std::vector<int>& row_groups) const;

 private:
  friend FileMetaDataBuilder;
  friend class SerializedFile;

  explicit FileMetaData(const void* serialized_metadata, uint32_t* metadata_len,
                        const ReaderProperties& properties,
                        std::shared_ptr<InternalFileDecryptor> file_decryptor = NULLPTR);

  void set_file_decryptor(std::shared_ptr<InternalFileDecryptor> file_decryptor);

  // PIMPL Idiom
  FileMetaData();
  class FileMetaDataImpl;
  std::unique_ptr<FileMetaDataImpl> impl_;
};

class PARQUET_EXPORT FileCryptoMetaData {
 public:
  // API convenience to get a MetaData accessor
  static std::shared_ptr<FileCryptoMetaData> Make(
      const uint8_t* serialized_metadata, uint32_t* metadata_len,
      const ReaderProperties& properties = default_reader_properties());
  ~FileCryptoMetaData();

  EncryptionAlgorithm encryption_algorithm() const;
  const std::string& key_metadata() const;

  void WriteTo(::arrow::io::OutputStream* dst) const;

 private:
  friend FileMetaDataBuilder;
  FileCryptoMetaData(const uint8_t* serialized_metadata, uint32_t* metadata_len,
                     const ReaderProperties& properties);

  // PIMPL Idiom
  FileCryptoMetaData();
  class FileCryptoMetaDataImpl;
  std::unique_ptr<FileCryptoMetaDataImpl> impl_;
};

// Builder API
class PARQUET_EXPORT ColumnChunkMetaDataBuilder {
 public:
  // API convenience to get a MetaData reader
  static std::unique_ptr<ColumnChunkMetaDataBuilder> Make(
      std::shared_ptr<WriterProperties> props, const ColumnDescriptor* column);

  static std::unique_ptr<ColumnChunkMetaDataBuilder> Make(
      std::shared_ptr<WriterProperties> props, const ColumnDescriptor* column,
      void* contents);

  ~ColumnChunkMetaDataBuilder();

  // column chunk
  // Used when a dataset is spread across multiple files
  void set_file_path(const std::string& path);
  // column metadata
  void SetStatistics(const EncodedStatistics& stats);

  void SetColumnIndexLocation(const IndexLocation& location);

  void SetOffsetIndexLocation(const IndexLocation& location);

  // get the column descriptor
  const ColumnDescriptor* descr() const;

  int64_t total_compressed_size() const;
  // commit the metadata

  void Finish(int64_t num_values, int64_t dictionary_page_offset,
              int64_t index_page_offset, int64_t data_page_offset,
              int64_t compressed_size, int64_t uncompressed_size, bool has_dictionary,
              bool dictionary_fallback,
              const std::map<Encoding::type, int32_t>& dict_encoding_stats_,
              const std::map<Encoding::type, int32_t>& data_encoding_stats_,
              const std::shared_ptr<Encryptor>& encryptor = NULLPTR);

  // The metadata contents, suitable for passing to ColumnChunkMetaData::Make
  const void* contents() const;

  // For writing metadata at end of column chunk
  void WriteTo(::arrow::io::OutputStream* sink);

 private:
  explicit ColumnChunkMetaDataBuilder(std::shared_ptr<WriterProperties> props,
                                      const ColumnDescriptor* column);
  explicit ColumnChunkMetaDataBuilder(std::shared_ptr<WriterProperties> props,
                                      const ColumnDescriptor* column, void* contents);
  // PIMPL Idiom
  class ColumnChunkMetaDataBuilderImpl;
  std::unique_ptr<ColumnChunkMetaDataBuilderImpl> impl_;
};

class PARQUET_EXPORT RowGroupMetaDataBuilder {
 public:
  // API convenience to get a MetaData reader
  static std::unique_ptr<RowGroupMetaDataBuilder> Make(
      std::shared_ptr<WriterProperties> props, const SchemaDescriptor* schema_,
      void* contents);

  ~RowGroupMetaDataBuilder();

  ColumnChunkMetaDataBuilder* NextColumnChunk();
  int num_columns();
  int64_t num_rows();
  int current_column() const;

  void set_num_rows(int64_t num_rows);

  // commit the metadata
  void Finish(int64_t total_bytes_written, int16_t row_group_ordinal = -1);

 private:
  explicit RowGroupMetaDataBuilder(std::shared_ptr<WriterProperties> props,
                                   const SchemaDescriptor* schema_, void* contents);
  // PIMPL Idiom
  class RowGroupMetaDataBuilderImpl;
  std::unique_ptr<RowGroupMetaDataBuilderImpl> impl_;
};

/// \brief Public struct for location to all page indexes in a parquet file.
struct PageIndexLocation {
  /// Alias type of page index location of a row group. The index location
  /// is located by column ordinal. If the column does not have the page index,
  /// its value is set to std::nullopt.
  using RowGroupIndexLocation = std::vector<std::optional<IndexLocation>>;
  /// Alias type of page index location of a parquet file. The index location
  /// is located by the row group ordinal.
  using FileIndexLocation = std::map<size_t, RowGroupIndexLocation>;
  /// Row group column index locations which uses row group ordinal as the key.
  FileIndexLocation column_index_location;
  /// Row group offset index locations which uses row group ordinal as the key.
  FileIndexLocation offset_index_location;
};

class PARQUET_EXPORT FileMetaDataBuilder {
 public:
  ARROW_DEPRECATED("Deprecated in 12.0.0. Use overload without KeyValueMetadata instead.")
  static std::unique_ptr<FileMetaDataBuilder> Make(
      const SchemaDescriptor* schema, std::shared_ptr<WriterProperties> props,
      std::shared_ptr<const KeyValueMetadata> key_value_metadata);

  // API convenience to get a MetaData builder
  static std::unique_ptr<FileMetaDataBuilder> Make(
      const SchemaDescriptor* schema, std::shared_ptr<WriterProperties> props);

  ~FileMetaDataBuilder();

  // The prior RowGroupMetaDataBuilder (if any) is destroyed
  RowGroupMetaDataBuilder* AppendRowGroup();

  // Update location to all page indexes in the parquet file
  void SetPageIndexLocation(const PageIndexLocation& location);

  // Complete the Thrift structure
  std::unique_ptr<FileMetaData> Finish(
      const std::shared_ptr<const KeyValueMetadata>& key_value_metadata = NULLPTR);

  // crypto metadata
  std::unique_ptr<FileCryptoMetaData> GetCryptoMetaData();

  void SetColumnIndexLocation(int row_group, int column, const IndexLocation& location);

  void SetOffsetIndexLocation(int row_group, int column, const IndexLocation& location);

 private:
  explicit FileMetaDataBuilder(
      const SchemaDescriptor* schema, std::shared_ptr<WriterProperties> props,
      std::shared_ptr<const KeyValueMetadata> key_value_metadata = NULLPTR);
  // PIMPL Idiom
  class FileMetaDataBuilderImpl;
  std::unique_ptr<FileMetaDataBuilderImpl> impl_;
};

PARQUET_EXPORT std::string ParquetVersionToString(ParquetVersion::type ver);

}  // namespace parquet<|MERGE_RESOLUTION|>--- conflicted
+++ resolved
@@ -39,8 +39,6 @@
 class Statistics;
 class SchemaDescriptor;
 
-<<<<<<< HEAD
-=======
 class FileCryptoMetaData;
 class InternalFileDecryptor;
 class Decryptor;
@@ -48,7 +46,6 @@
 class FooterSigningEncryptor;
 struct IndexLocation;
 
->>>>>>> b4d65006
 namespace schema {
 
 class ColumnPath;
@@ -192,10 +189,8 @@
   int64_t total_compressed_size() const;
   int64_t total_uncompressed_size() const;
   std::unique_ptr<ColumnCryptoMetaData> crypto_metadata() const;
-<<<<<<< HEAD
   std::optional<IndexLocation> GetColumnIndexLocation() const;
   std::optional<IndexLocation> GetOffsetIndexLocation() const;
-=======
   bool has_column_index() const;
   int64_t column_index_offset() const;
   int32_t column_index_length() const;
@@ -204,7 +199,6 @@
   int32_t offset_index_length() const;
   bool has_bloom_filter() const;
   int64_t bloom_filter_offset() const;
->>>>>>> b4d65006
 
  private:
   explicit ColumnChunkMetaData(
