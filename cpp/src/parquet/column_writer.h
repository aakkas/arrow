--- conflicted
+++ resolved
@@ -49,12 +49,8 @@
 class ColumnIndexBuilder;
 class DataPage;
 class DictionaryPage;
-<<<<<<< HEAD
-=======
-class ColumnChunkMetaDataBuilder;
 class ColumnIndexBuilder;
 class OffsetIndexBuilder;
->>>>>>> b4d65006
 class Encryptor;
 class OffsetIndexBuilder;
 class WriterProperties;
@@ -117,16 +113,13 @@
       bool buffered_row_group = false,
       std::shared_ptr<Encryptor> header_encryptor = NULLPTR,
       std::shared_ptr<Encryptor> data_encryptor = NULLPTR,
-<<<<<<< HEAD
       bool page_write_checksum_enabled = false,
       // column_index_builder MUST outlive the PageWriter
       ColumnIndexBuilder* column_index_builder = NULLPTR,
       // offset_index_builder MUST outlive the PageWriter
-      OffsetIndexBuilder* offset_index_builder = NULLPTR);
-=======
+      OffsetIndexBuilder* offset_index_builder = NULLPTR,
       ColumnIndexBuilder* column_index_builder = nullptr,
       OffsetIndexBuilder* offset_index_builder = nullptr);
->>>>>>> b4d65006
 
   // The Column Writer decides if dictionary encoding is used if set and
   // if the dictionary encoding has fallen back to default encoding on reaching dictionary
