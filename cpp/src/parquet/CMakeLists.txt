# Licensed to the Apache Software Foundation (ASF) under one
# or more contributor license agreements.  See the NOTICE file
# distributed with this work for additional information
# regarding copyright ownership.  The ASF licenses this file
# to you under the Apache License, Version 2.0 (the
# "License"); you may not use this file except in compliance
# with the License.  You may obtain a copy of the License at
#
#   http://www.apache.org/licenses/LICENSE-2.0
#
# Unless required by applicable law or agreed to in writing,
# software distributed under the License is distributed on an
# "AS IS" BASIS, WITHOUT WARRANTIES OR CONDITIONS OF ANY
# KIND, either express or implied.  See the License for the
# specific language governing permissions and limitations
# under the License.

add_custom_target(parquet-all)
add_custom_target(parquet)
add_custom_target(parquet-benchmarks)
add_custom_target(parquet-tests)
add_dependencies(parquet-all parquet parquet-tests parquet-benchmarks)

# If libparquet.a is only built, "pkg-config --cflags --libs parquet"
# outputs build flags for static linking not shared
# linking. PARQUET_PC_* except PARQUET_PC_*_PRIVATE are for the static
# linking case.
if(NOT ARROW_BUILD_SHARED AND ARROW_BUILD_STATIC)
  string(APPEND PARQUET_PC_CFLAGS "${PARQUET_PC_CFLAGS_PRIVATE}")
  set(PARQUET_PC_CFLAGS_PRIVATE "")
  string(APPEND PARQUET_PC_REQUIRES "${PARQUET_PC_REQUIRES_PRIVATE}")
  set(PARQUET_PC_REQUIRES_PRIVATE "")
endif()

function(ADD_PARQUET_TEST REL_TEST_NAME)
  set(one_value_args)
  set(multi_value_args EXTRA_DEPENDENCIES LABELS)
  cmake_parse_arguments(ARG
                        "${options}"
                        "${one_value_args}"
                        "${multi_value_args}"
                        ${ARGN})

  set(TEST_ARGUMENTS PREFIX "parquet" LABELS "parquet-tests")

  if(ARROW_TEST_LINKAGE STREQUAL "static")
    add_test_case(${REL_TEST_NAME}
                  STATIC_LINK_LIBS
                  ${PARQUET_STATIC_TEST_LINK_LIBS}
                  ${TEST_ARGUMENTS}
                  ${ARG_UNPARSED_ARGUMENTS})
  else()
    add_test_case(${REL_TEST_NAME}
                  STATIC_LINK_LIBS
                  ${PARQUET_SHARED_TEST_LINK_LIBS}
                  ${TEST_ARGUMENTS}
                  ${ARG_UNPARSED_ARGUMENTS})
  endif()
endfunction()

function(ADD_PARQUET_FUZZ_TARGET REL_FUZZING_NAME)
  set(options)
  set(one_value_args PREFIX)
  set(multi_value_args)
  cmake_parse_arguments(ARG
                        "${options}"
                        "${one_value_args}"
                        "${multi_value_args}"
                        ${ARGN})

  if(ARG_PREFIX)
    set(PREFIX ${ARG_PREFIX})
  else()
    set(PREFIX "parquet")
  endif()

  if(ARROW_BUILD_STATIC)
    set(LINK_LIBS parquet_static)
  else()
    set(LINK_LIBS parquet_shared)
  endif()
  add_fuzz_target(${REL_FUZZING_NAME}
                  PREFIX
                  ${PREFIX}
                  LINK_LIBS
                  ${LINK_LIBS}
                  ${ARG_UNPARSED_ARGUMENTS})
endfunction()

function(ADD_PARQUET_BENCHMARK REL_TEST_NAME)
  set(options)
  set(one_value_args PREFIX)
  set(multi_value_args)
  cmake_parse_arguments(ARG
                        "${options}"
                        "${one_value_args}"
                        "${multi_value_args}"
                        ${ARGN})
  if(ARG_PREFIX)
    set(PREFIX ${ARG_PREFIX})
  else()
    set(PREFIX "parquet")
  endif()
  add_benchmark(${REL_TEST_NAME}
                PREFIX
                ${PREFIX}
                LABELS
                "parquet-benchmarks"
                ${PARQUET_BENCHMARK_LINK_OPTION}
                ${ARG_UNPARSED_ARGUMENTS})
endfunction()

# ----------------------------------------------------------------------
# Link libraries setup

# TODO(wesm): Handling of ABI/SO version

if(ARROW_BUILD_STATIC)
  set(PARQUET_STATIC_LINK_LIBS arrow_static ${ARROW_STATIC_LINK_LIBS})
  set(PARQUET_STATIC_INSTALL_INTERFACE_LIBS Arrow::arrow_static)
  set(ARROW_LIBRARIES_FOR_STATIC_TESTS arrow_testing_static arrow_static
                                       ${ARROW_STATIC_LINK_LIBS})
else()
  set(PARQUET_STATIC_INSTALL_INTERFACE_LIBS)
  set(ARROW_LIBRARIES_FOR_STATIC_TESTS arrow_testing_shared arrow_shared)
endif()

set(PARQUET_MIN_TEST_LIBS ${ARROW_GTEST_GMOCK} ${ARROW_GTEST_GTEST}
                          ${ARROW_GTEST_GTEST_MAIN} Boost::headers)

if(APPLE)
  list(APPEND PARQUET_MIN_TEST_LIBS ${CMAKE_DL_LIBS})
elseif(NOT MSVC)
  list(APPEND PARQUET_MIN_TEST_LIBS pthread ${CMAKE_DL_LIBS})
endif()

set(PARQUET_SHARED_TEST_LINK_LIBS arrow_testing_shared ${PARQUET_MIN_TEST_LIBS}
                                  parquet_shared thrift::thrift)

set(PARQUET_STATIC_TEST_LINK_LIBS ${PARQUET_MIN_TEST_LIBS} parquet_static thrift::thrift
                                  ${ARROW_LIBRARIES_FOR_STATIC_TESTS})

#
# Generated Thrift sources
set(PARQUET_THRIFT_SOURCE_DIR "${ARROW_SOURCE_DIR}/src/generated/")

set_source_files_properties("${PARQUET_THRIFT_SOURCE_DIR}/parquet_types.cpp"
                            "${PARQUET_THRIFT_SOURCE_DIR}/parquet_types.h"
                            "${PARQUET_THRIFT_SOURCE_DIR}/parquet_constants.cpp"
                            "${PARQUET_THRIFT_SOURCE_DIR}/parquet_constants.h"
                            PROPERTIES SKIP_PRECOMPILE_HEADERS ON
                                       SKIP_UNITY_BUILD_INCLUSION ON)

if(NOT MSVC)
  set_source_files_properties(src/parquet/parquet_types.cpp
                              PROPERTIES COMPILE_FLAGS -Wno-unused-variable)
endif()

#
# Library config

set(PARQUET_SRCS
    arrow/path_internal.cc
    arrow/reader.cc
    arrow/reader_internal.cc
    arrow/schema.cc
    arrow/schema_internal.cc
    arrow/writer.cc
    bloom_filter.cc
<<<<<<< HEAD
    bloom_filter_reader.cc
=======
    column_index.cc
>>>>>>> b4d65006
    column_reader.cc
    column_scanner.cc
    column_writer.cc
    encoding.cc
    encryption/encryption.cc
    encryption/internal_file_decryptor.cc
    encryption/internal_file_encryptor.cc
    exception.cc
    file_reader.cc
    file_writer.cc
    level_comparison.cc
    level_conversion.cc
    metadata.cc
    xxhasher.cc
    page_index.cc
    "${PARQUET_THRIFT_SOURCE_DIR}/parquet_constants.cpp"
    "${PARQUET_THRIFT_SOURCE_DIR}/parquet_types.cpp"
    platform.cc
    printer.cc
    properties.cc
    schema.cc
    statistics.cc
    stream_reader.cc
    stream_writer.cc
    types.cc)

if(ARROW_HAVE_RUNTIME_AVX2)
  # AVX2 is used as a proxy for BMI2.
  list(APPEND PARQUET_SRCS level_comparison_avx2.cc level_conversion_bmi2.cc)
  # We need CMAKE_CXX_FLAGS_RELEASE here to prevent the one-definition-rule
  # violation with -DCMAKE_BUILD_TYPE=MinSizeRel. CMAKE_CXX_FLAGS_RELEASE
  # will force inlining as much as possible.
  # See also: ARROW-15664 and ARROW-15678
  #
  # TODO: Use COMPILE_OPTIONS instead of COMPILE_FLAGS when we require
  # CMake 3.11 or later.
  set(AVX2_FLAGS "${ARROW_AVX2_FLAG}")
  if(NOT MSVC)
    string(APPEND AVX2_FLAGS " ${CMAKE_CXX_FLAGS_RELEASE}")
  endif()
  set_source_files_properties(level_comparison_avx2.cc
                              PROPERTIES SKIP_PRECOMPILE_HEADERS ON COMPILE_FLAGS
                                                                    "${AVX2_FLAGS}")
  # WARNING: DO NOT BLINDLY COPY THIS CODE FOR OTHER BMI2 USE CASES.
  # This code is always guarded by runtime dispatch which verifies
  # BMI2 is present.  For a very small number of CPUs AVX2 does not
  # imply BMI2.
  #
  # We need CMAKE_CXX_FLAGS_RELEASE here to prevent the one-definition-rule
  # violation with -DCMAKE_BUILD_TYPE=MinSizeRel. CMAKE_CXX_FLAGS_RELEASE
  # will force inlining as much as possible.
  # See also: ARROW-15664 and ARROW-15678
  #
  # TODO: Use COMPILE_OPTIONS instead of COMPILE_FLAGS when we require
  # CMake 3.11 or later.
  if(ARROW_HAVE_RUNTIME_BMI2)
    # Need to pass ARROW_HAVE_BMI2 for level_conversion_inc.h to compile
    # the BMI2 path.
    set(BMI2_FLAGS "${AVX2_FLAGS} ${ARROW_BMI2_FLAG} -DARROW_HAVE_BMI2")
    set_source_files_properties(level_conversion_bmi2.cc
                                PROPERTIES SKIP_PRECOMPILE_HEADERS ON COMPILE_FLAGS
                                                                      "${BMI2_FLAGS}")
  endif()
endif()

if(PARQUET_REQUIRE_ENCRYPTION)
  set(PARQUET_SRCS ${PARQUET_SRCS} encryption/encryption_internal.cc)
  # Encryption key management
  set(PARQUET_SRCS
      ${PARQUET_SRCS}
      encryption/crypto_factory.cc
      encryption/file_key_unwrapper.cc
      encryption/file_key_wrapper.cc
      encryption/file_system_key_material_store.cc
      encryption/kms_client.cc
      encryption/key_material.cc
      encryption/key_metadata.cc
      encryption/key_toolkit.cc
      encryption/key_toolkit_internal.cc
      encryption/local_wrap_kms_client.cc)
else()
  set(PARQUET_SRCS ${PARQUET_SRCS} encryption/encryption_internal_nossl.cc)
endif()

if(NOT PARQUET_MINIMAL_DEPENDENCY)
  set(PARQUET_SHARED_LINK_LIBS arrow_shared)

  # These are libraries that we will link privately with parquet_shared (as they
  # do not need to be linked transitively by other linkers)
  set(PARQUET_SHARED_PRIVATE_LINK_LIBS thrift::thrift)

  # Link publicly with parquet_static (because internal users need to
  # transitively link all dependencies)
  list(APPEND PARQUET_STATIC_LINK_LIBS thrift::thrift)
  if(NOT THRIFT_VENDORED)
    list(APPEND PARQUET_STATIC_INSTALL_INTERFACE_LIBS thrift::thrift)
  endif()
endif()

if(CXX_LINKER_SUPPORTS_VERSION_SCRIPT)
  set(PARQUET_SHARED_LINK_FLAGS
      "-Wl,--version-script=${CMAKE_CURRENT_SOURCE_DIR}/symbols.map")
endif()

add_arrow_lib(parquet
              CMAKE_PACKAGE_NAME
              Parquet
              PKG_CONFIG_NAME
              parquet
              SOURCES
              ${PARQUET_SRCS}
              PRECOMPILED_HEADERS
              "$<$<COMPILE_LANGUAGE:CXX>:parquet/pch.h>"
              OUTPUTS
              PARQUET_LIBRARIES
              SHARED_LINK_FLAGS
              ${PARQUET_SHARED_LINK_FLAGS}
              SHARED_LINK_LIBS
              ${PARQUET_SHARED_LINK_LIBS}
              SHARED_PRIVATE_LINK_LIBS
              ${PARQUET_SHARED_PRIVATE_LINK_LIBS}
              SHARED_INSTALL_INTERFACE_LIBS
              Arrow::arrow_shared
              STATIC_LINK_LIBS
              ${PARQUET_STATIC_LINK_LIBS}
              STATIC_INSTALL_INTERFACE_LIBS
              ${PARQUET_STATIC_INSTALL_INTERFACE_LIBS})

if(WIN32 AND NOT (ARROW_TEST_LINKAGE STREQUAL "static"))
  add_library(parquet_test_support STATIC
              "${PARQUET_THRIFT_SOURCE_DIR}/parquet_constants.cpp"
              "${PARQUET_THRIFT_SOURCE_DIR}/parquet_types.cpp")
  target_link_libraries(parquet_test_support thrift::thrift)
  set(PARQUET_SHARED_TEST_LINK_LIBS ${PARQUET_SHARED_TEST_LINK_LIBS} parquet_test_support)
  set(PARQUET_LIBRARIES ${PARQUET_LIBRARIES} parquet_test_support)
endif()

if(NOT ARROW_BUILD_SHARED)
  set(PARQUET_BENCHMARK_LINK_OPTION STATIC_LINK_LIBS benchmark::benchmark_main
                                    ${PARQUET_STATIC_TEST_LINK_LIBS})
else()
  set(PARQUET_BENCHMARK_LINK_OPTION EXTRA_LINK_LIBS ${PARQUET_SHARED_TEST_LINK_LIBS})
endif()

if(ARROW_BUILD_STATIC AND WIN32)
  # ARROW-4848: Static Parquet lib needs to import static symbols on Windows
  target_compile_definitions(parquet_static PUBLIC PARQUET_STATIC)
endif()

add_definitions(-DPARQUET_THRIFT_VERSION_MAJOR=${Thrift_VERSION_MAJOR})
add_definitions(-DPARQUET_THRIFT_VERSION_MINOR=${Thrift_VERSION_MINOR})

# Thrift requires these definitions for some types that we use
foreach(LIB_TARGET ${PARQUET_LIBRARIES})
  target_compile_definitions(${LIB_TARGET}
                             PRIVATE PARQUET_EXPORTING
                             PRIVATE HAVE_INTTYPES_H
                             PRIVATE HAVE_NETDB_H)
  if(WIN32)
    target_compile_definitions(${LIB_TARGET} PRIVATE NOMINMAX)
  else()
    target_compile_definitions(${LIB_TARGET} PRIVATE HAVE_NETINET_IN_H)
  endif()
endforeach()

if(WIN32 AND ARROW_BUILD_STATIC)
  target_compile_definitions(parquet_static PUBLIC PARQUET_STATIC)
endif()

add_subdirectory(api)
add_subdirectory(arrow)
add_subdirectory(encryption)

arrow_install_all_headers("parquet")

configure_file(parquet_version.h.in "${CMAKE_CURRENT_BINARY_DIR}/parquet_version.h" @ONLY)

install(FILES "${CMAKE_CURRENT_BINARY_DIR}/parquet_version.h"
        DESTINATION "${CMAKE_INSTALL_INCLUDEDIR}/parquet")

add_parquet_test(internals-test
                 SOURCES
                 bloom_filter_test.cc
                 bloom_filter_reader_test.cc
                 properties_test.cc
                 statistics_test.cc
                 encoding_test.cc
                 metadata_test.cc
                 page_index_test.cc
                 public_api_test.cc
                 types_test.cc
                 test_util.cc)

set_source_files_properties(public_api_test.cc PROPERTIES SKIP_PRECOMPILE_HEADERS ON
                                                          SKIP_UNITY_BUILD_INCLUSION ON)

add_parquet_test(reader-test
                 SOURCES
                 column_reader_test.cc
                 level_conversion_test.cc
                 column_scanner_test.cc
                 reader_test.cc
                 stream_reader_test.cc
                 test_util.cc)

add_parquet_test(writer-test
                 SOURCES
                 column_writer_test.cc
                 file_serialize_test.cc
                 stream_writer_test.cc
                 test_util.cc)

add_parquet_test(arrow-test
                 SOURCES
                 arrow/arrow_reader_writer_test.cc
                 arrow/arrow_schema_test.cc
                 arrow/arrow_statistics_test.cc
                 test_util.cc)

add_parquet_test(arrow-internals-test
                 SOURCES
                 arrow/path_internal_test.cc
                 arrow/reconstruct_internal_test.cc
                 test_util.cc)

if(PARQUET_REQUIRE_ENCRYPTION)
  add_parquet_test(encryption-test
                   SOURCES
                   encryption/write_configurations_test.cc
                   encryption/read_configurations_test.cc
                   encryption/properties_test.cc
                   encryption/test_encryption_util.cc
                   test_util.cc)
  add_parquet_test(encryption-key-management-test
                   SOURCES
                   encryption/key_management_test.cc
                   encryption/key_metadata_test.cc
                   encryption/key_wrapping_test.cc
                   encryption/test_encryption_util.cc
                   encryption/test_in_memory_kms.cc
                   encryption/two_level_cache_with_expiration_test.cc
                   test_util.cc)
endif()

# Those tests need to use static linking as they access thrift-generated
# symbols which are not exported by parquet.dll on Windows (PARQUET-1420).
add_parquet_test(file_deserialize_test SOURCES file_deserialize_test.cc test_util.cc)
add_parquet_test(schema_test)

add_parquet_benchmark(bloom_filter_benchmark SOURCES bloom_filter_benchmark.cc
                      benchmark_util.cc)
add_parquet_benchmark(column_reader_benchmark)
add_parquet_benchmark(column_io_benchmark)
add_parquet_benchmark(encoding_benchmark)
add_parquet_benchmark(level_conversion_benchmark)
add_parquet_benchmark(page_index_benchmark SOURCES page_index_benchmark.cc
                      benchmark_util.cc)
add_parquet_benchmark(arrow/reader_writer_benchmark PREFIX "parquet-arrow")

if(ARROW_WITH_BROTLI)
  add_definitions(-DARROW_WITH_BROTLI)
endif()

if(ARROW_WITH_BZ2)
  add_definitions(-DARROW_WITH_BZ2)
endif()

if(ARROW_WITH_LZ4)
  add_definitions(-DARROW_WITH_LZ4)
endif()

if(ARROW_WITH_SNAPPY)
  add_definitions(-DARROW_WITH_SNAPPY)
endif()

if(ARROW_WITH_ZLIB)
  add_definitions(-DARROW_WITH_ZLIB)
endif()

if(ARROW_WITH_ZSTD)
  add_definitions(-DARROW_WITH_ZSTD)
endif()<|MERGE_RESOLUTION|>--- conflicted
+++ resolved
@@ -167,11 +167,8 @@
     arrow/schema_internal.cc
     arrow/writer.cc
     bloom_filter.cc
-<<<<<<< HEAD
     bloom_filter_reader.cc
-=======
     column_index.cc
->>>>>>> b4d65006
     column_reader.cc
     column_scanner.cc
     column_writer.cc
