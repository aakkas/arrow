// Licensed to the Apache Software Foundation (ASF) under one
// or more contributor license agreements.  See the NOTICE file
// distributed with this work for additional information
// regarding copyright ownership.  The ASF licenses this file
// to you under the Apache License, Version 2.0 (the
// "License"); you may not use this file except in compliance
// with the License.  You may obtain a copy of the License at
//
//   http://www.apache.org/licenses/LICENSE-2.0
//
// Unless required by applicable law or agreed to in writing,
// software distributed under the License is distributed on an
// "AS IS" BASIS, WITHOUT WARRANTIES OR CONDITIONS OF ANY
// KIND, either express or implied.  See the License for the
// specific language governing permissions and limitations
// under the License.

#include "arrow/dataset/file_parquet.h"

#include <memory>
#include <mutex>
#include <unordered_map>
#include <unordered_set>
#include <utility>
#include <vector>

#include "arrow/compute/exec.h"
#include "arrow/compute/exec/expression_internal.h"
#include "arrow/compute/exec_internal.h"
#include "arrow/dataset/dataset_internal.h"
#include "arrow/dataset/scanner.h"
#include "arrow/filesystem/path_util.h"
#include "arrow/scalar.h"
#include "arrow/table.h"
#include "arrow/util/checked_cast.h"
#include "arrow/util/future.h"
#include "arrow/util/iterator.h"
#include "arrow/util/logging.h"
#include "arrow/util/mutex.h"
#include "arrow/util/range.h"
#include "arrow/util/row_ranges.h"
#include "arrow/util/tracing_internal.h"
#include "arrow/util/variant.h"
#include "parquet/arrow/reader.h"
#include "parquet/arrow/schema.h"
#include "parquet/arrow/writer.h"
#include "parquet/column_index.h"
#include "parquet/file_reader.h"
#include "parquet/properties.h"
#include "parquet/statistics.h"

namespace arrow {

using internal::checked_cast;
using internal::checked_pointer_cast;
using internal::Iota;

namespace dataset {

using parquet::arrow::SchemaField;
using parquet::arrow::SchemaManifest;
using parquet::arrow::StatisticsAsScalars;

namespace {

parquet::ReaderProperties MakeReaderProperties(
    const ParquetFileFormat& format, ParquetFragmentScanOptions* parquet_scan_options,
    MemoryPool* pool = default_memory_pool()) {
  // Can't mutate pool after construction
  parquet::ReaderProperties properties(pool);
  if (parquet_scan_options->reader_properties->is_buffered_stream_enabled()) {
    properties.enable_buffered_stream();
  } else {
    properties.disable_buffered_stream();
  }
  properties.set_buffer_size(parquet_scan_options->reader_properties->buffer_size());
  properties.file_decryption_properties(
      parquet_scan_options->reader_properties->file_decryption_properties());
  properties.set_thrift_string_size_limit(
      parquet_scan_options->reader_properties->thrift_string_size_limit());
  properties.set_thrift_container_size_limit(
      parquet_scan_options->reader_properties->thrift_container_size_limit());
  return properties;
}

parquet::ArrowReaderProperties MakeArrowReaderProperties(
    const ParquetFileFormat& format, const parquet::FileMetaData& metadata) {
  parquet::ArrowReaderProperties properties(/* use_threads = */ false);
  for (const std::string& name : format.reader_options.dict_columns) {
    auto column_index = metadata.schema()->ColumnIndex(name);
    properties.set_read_dictionary(column_index, true);
  }
  properties.set_coerce_int96_timestamp_unit(
      format.reader_options.coerce_int96_timestamp_unit);
  return properties;
}

parquet::ArrowReaderProperties MakeArrowReaderProperties(
    const ParquetFileFormat& format, const parquet::FileMetaData& metadata,
    const ScanOptions& options, const ParquetFragmentScanOptions& parquet_scan_options) {
  auto arrow_properties = MakeArrowReaderProperties(format, metadata);
  arrow_properties.set_batch_size(options.batch_size);
  // Must be set here since the sync ScanTask handles pre-buffering itself
  arrow_properties.set_pre_buffer(
      parquet_scan_options.arrow_reader_properties->pre_buffer());
  arrow_properties.set_cache_options(
      parquet_scan_options.arrow_reader_properties->cache_options());
  arrow_properties.set_io_context(
      parquet_scan_options.arrow_reader_properties->io_context());
  arrow_properties.set_use_threads(options.use_threads);
  return arrow_properties;
}

Result<std::shared_ptr<SchemaManifest>> GetSchemaManifest(
    const parquet::FileMetaData& metadata,
    const parquet::ArrowReaderProperties& properties) {
  auto manifest = std::make_shared<SchemaManifest>();
  const std::shared_ptr<const ::arrow::KeyValueMetadata>& key_value_metadata =
      metadata.key_value_metadata();
  RETURN_NOT_OK(SchemaManifest::Make(metadata.schema(), key_value_metadata, properties,
                                     manifest.get()));
  return manifest;
}

<<<<<<< HEAD
bool IsNan(const Scalar& value) {
  if (value.is_valid) {
    if (value.type->id() == Type::FLOAT) {
      const FloatScalar& float_scalar = checked_cast<const FloatScalar&>(value);
      return std::isnan(float_scalar.value);
    } else if (value.type->id() == Type::DOUBLE) {
      const DoubleScalar& double_scalar = checked_cast<const DoubleScalar&>(value);
      return std::isnan(double_scalar.value);
    }
  }
  return false;
}

std::optional<compute::Expression> ColumnChunkStatisticsAsExpression(
    const SchemaField& schema_field, const parquet::RowGroupMetaData& metadata) {
  // For the remaining of this function, failure to extract/parse statistics
  // are ignored by returning nullptr. The goal is two fold. First
  // avoid an optimization which breaks the computation. Second, allow the
  // following columns to maybe succeed in extracting column statistics.

=======
util::optional<compute::Expression> StatisticsAsExpression(
    const SchemaField& schema_field,
    const std::shared_ptr<parquet::Statistics>& statistics) {
>>>>>>> b4d65006
  // For now, only leaf (primitive) types are supported.
  if (!schema_field.is_leaf()) {
    return std::nullopt;
  }

<<<<<<< HEAD
  auto column_metadata = metadata.ColumnChunk(schema_field.column_index);
  auto statistics = column_metadata->statistics();
=======
  if (statistics == nullptr) {
    return util::nullopt;
  }

>>>>>>> b4d65006
  const auto& field = schema_field.field;

  if (statistics == nullptr) {
    return std::nullopt;
  }

  return ParquetFileFragment::EvaluateStatisticsAsExpression(*field, *statistics);
}

util::optional<compute::Expression> ColumnChunkStatisticsAsExpression(
    const SchemaField& schema_field, const parquet::RowGroupMetaData& metadata) {
  // For the remaining of this function, failure to extract/parse statistics
  // are ignored by returning nullptr. The goal is two fold. First
  // avoid an optimization which breaks the computation. Second, allow the
  // following columns to maybe succeed in extracting column statistics.

  // For now, only leaf (primitive) types are supported.
  if (!schema_field.is_leaf()) {
    return util::nullopt;
  }

  auto column_metadata = metadata.ColumnChunk(schema_field.column_index);
  return StatisticsAsExpression(schema_field, column_metadata->statistics());
}

void AddColumnIndices(const SchemaField& schema_field,
                      std::vector<int>* column_projection) {
  if (schema_field.is_leaf()) {
    column_projection->push_back(schema_field.column_index);
  } else {
    // The following ensure that complex types, e.g. struct,  are materialized.
    for (const auto& child : schema_field.children) {
      AddColumnIndices(child, column_projection);
    }
  }
}

Status ResolveOneFieldRef(
    const SchemaManifest& manifest, const FieldRef& field_ref,
    const std::unordered_map<std::string, const SchemaField*>& field_lookup,
    const std::unordered_set<std::string>& duplicate_fields,
    std::vector<int>* columns_selection) {
  if (const std::string* name = field_ref.name()) {
    auto it = field_lookup.find(*name);
    if (it != field_lookup.end()) {
      AddColumnIndices(*it->second, columns_selection);
    } else if (duplicate_fields.find(*name) != duplicate_fields.end()) {
      // We shouldn't generally get here because SetProjection will reject such references
      return Status::Invalid("Ambiguous reference to column '", *name,
                             "' which occurs more than once");
    }
    // "Virtual" column: field is not in file but is in the ScanOptions.
    // Ignore it here, as projection will pad the batch with a null column.
    return Status::OK();
  }

  const SchemaField* toplevel = nullptr;
  const SchemaField* field = nullptr;
  if (const std::vector<FieldRef>* refs = field_ref.nested_refs()) {
    // Only supports a sequence of names
    for (const auto& ref : *refs) {
      if (const std::string* name = ref.name()) {
        if (!field) {
          // First lookup, top-level field
          auto it = field_lookup.find(*name);
          if (it != field_lookup.end()) {
            field = it->second;
            toplevel = field;
          } else if (duplicate_fields.find(*name) != duplicate_fields.end()) {
            return Status::Invalid("Ambiguous reference to column '", *name,
                                   "' which occurs more than once");
          } else {
            // Virtual column
            return Status::OK();
          }
        } else {
          const SchemaField* result = nullptr;
          for (const auto& child : field->children) {
            if (child.field->name() == *name) {
              if (!result) {
                result = &child;
              } else {
                return Status::Invalid("Ambiguous nested reference to column '", *name,
                                       "' which occurs more than once in field ",
                                       field->field->ToString());
              }
            }
          }
          if (!result) {
            // Virtual column
            return Status::OK();
          }
          field = result;
        }
        continue;
      }
      return Status::NotImplemented("Inferring column projection from FieldRef ",
                                    field_ref.ToString());
    }
  } else {
    return Status::NotImplemented("Inferring column projection from FieldRef ",
                                  field_ref.ToString());
  }

  if (field) {
    // TODO(ARROW-1888): support fine-grained column projection. We should be
    // able to materialize only the child fields requested, and not the entire
    // top-level field.
    // Right now, if enabled, projection/filtering will fail when they cast the
    // physical schema to the dataset schema.
    AddColumnIndices(*toplevel, columns_selection);
  }
  return Status::OK();
}

// Converts a field ref into a position-independent ref (containing only a sequence of
// names) based on the dataset schema. Returns `false` if no conversion was needed.
Result<FieldRef> MaybeConvertFieldRef(FieldRef ref, const Schema& dataset_schema) {
  if (ARROW_PREDICT_TRUE(ref.IsNameSequence())) {
    return std::move(ref);
  }

  ARROW_ASSIGN_OR_RAISE(auto path, ref.FindOne(dataset_schema));
  std::vector<FieldRef> named_refs;
  named_refs.reserve(path.indices().size());

  const FieldVector* child_fields = &dataset_schema.fields();
  for (auto index : path) {
    const auto& child_field = *(*child_fields)[index];
    named_refs.emplace_back(child_field.name());
    child_fields = &child_field.type()->fields();
  }

  return named_refs.size() == 1 ? std::move(named_refs[0])
                                : FieldRef(std::move(named_refs));
}

// Compute the column projection based on the scan options
Result<std::vector<int>> InferColumnProjection(
    const parquet::arrow::SchemaManifest& manifest,
    const std::vector<FieldRef>& field_refs) {
  // Build a lookup table from top level field name to field metadata.
  // This is to avoid quadratic-time mapping of projected fields to
  // column indices, in the common case of selecting top level
  // columns. For nested fields, we will pay the cost of a linear scan
  // assuming for now that this is relatively rare, but this can be
  // optimized. (Also, we don't want to pay the cost of building all
  // the lookup tables up front if they're rarely used.)
  std::unordered_map<std::string, const SchemaField*> field_lookup;
  std::unordered_set<std::string> duplicate_fields;
  for (const auto& schema_field : manifest.schema_fields) {
    const auto it = field_lookup.emplace(schema_field.field->name(), &schema_field);
    if (!it.second) {
      duplicate_fields.emplace(schema_field.field->name());
    }
  }

  std::vector<int> columns_selection;
  for (auto& ref : field_refs) {
    // In the (unlikely) absence of a known dataset schema, we require that all
    // materialized refs are named.
    if (options.dataset_schema) {
      ARROW_ASSIGN_OR_RAISE(
          ref, MaybeConvertFieldRef(std::move(ref), *options.dataset_schema));
    }
    RETURN_NOT_OK(ResolveOneFieldRef(manifest, ref, field_lookup, duplicate_fields,
                                     &columns_selection));
  }
  return columns_selection;
}

// Compute the column projection based on the scan options
Result<std::vector<int>> InferColumnProjection(const parquet::arrow::FileReader& reader,
                                               const ScanOptions& options) {
  // Checks if the field is needed in either the projection or the filter.
  auto manifest = reader.manifest();
  return InferColumnProjection(manifest, options.MaterializedFields());
}

// Compute the column projection based on the scan options
Result<std::vector<int>> InferColumnProjection(
    const Schema& physical_schema, const parquet::arrow::SchemaManifest& manifest,
    const compute::Expression& predicate, const bool only_leafs = false) {
  // Checks if the field is needed in either the projection or the filter.

  auto field_refs = FieldsInExpression(predicate);
  if (only_leafs) {
    std::vector<int> result;
    std::unordered_set<int> visited;
    for (const auto& field_ref : field_refs) {
      ARROW_ASSIGN_OR_RAISE(auto match, field_ref.FindOneOrNone(physical_schema));
      if (visited.insert(match[0]).second) {
        const SchemaField& schema_field = manifest.schema_fields[match[0]];

        if (schema_field.is_leaf()) {
          result.push_back(schema_field.column_index);
        }
      }
    }

    return result;
  }

  return InferColumnProjection(manifest, field_refs);
}

Status WrapSourceError(const Status& status, const std::string& path) {
  return status.WithMessage("Could not open Parquet input source '", path,
                            "': ", status.message());
}

Result<bool> IsSupportedParquetFile(const ParquetFileFormat& format,
                                    const FileSource& source) {
  BEGIN_PARQUET_CATCH_EXCEPTIONS
  try {
    ARROW_ASSIGN_OR_RAISE(auto input, source.Open());
    ARROW_ASSIGN_OR_RAISE(
        auto parquet_scan_options,
        GetFragmentScanOptions<ParquetFragmentScanOptions>(
            kParquetTypeName, nullptr, format.default_fragment_scan_options));
    auto reader = parquet::ParquetFileReader::Open(
        std::move(input), MakeReaderProperties(format, parquet_scan_options.get()));
    std::shared_ptr<parquet::FileMetaData> metadata = reader->metadata();
    return metadata != nullptr && metadata->can_decompress();
  } catch (const ::parquet::ParquetInvalidOrCorruptedFileException& e) {
    ARROW_UNUSED(e);
    return false;
  }
  END_PARQUET_CATCH_EXCEPTIONS
}

}  // namespace

<<<<<<< HEAD
std::optional<compute::Expression> ParquetFileFragment::EvaluateStatisticsAsExpression(
    const Field& field, const parquet::Statistics& statistics) {
  auto field_expr = compute::field_ref(field.name());

  // Optimize for corner case where all values are nulls
  if (statistics.num_values() == 0 && statistics.null_count() > 0) {
    return is_null(std::move(field_expr));
  }

  std::shared_ptr<Scalar> min, max;
  if (!StatisticsAsScalars(statistics, &min, &max).ok()) {
    return std::nullopt;
  }

  auto maybe_min = min->CastTo(field.type());
  auto maybe_max = max->CastTo(field.type());

  if (maybe_min.ok() && maybe_max.ok()) {
    min = maybe_min.MoveValueUnsafe();
    max = maybe_max.MoveValueUnsafe();

    if (min->Equals(*max)) {
      auto single_value = compute::equal(field_expr, compute::literal(std::move(min)));

      if (statistics.null_count() == 0) {
        return single_value;
      }
      return compute::or_(std::move(single_value), is_null(std::move(field_expr)));
    }

    auto lower_bound = compute::greater_equal(field_expr, compute::literal(min));
    auto upper_bound = compute::less_equal(field_expr, compute::literal(max));
    compute::Expression in_range;

    // Since the minimum & maximum values are NaN, useful statistics
    // cannot be extracted for checking the presence of a value within
    // range
    if (IsNan(*min) && IsNan(*max)) {
      return std::nullopt;
    }

    // If either minimum or maximum is NaN, it should be ignored for the
    // range computation
    if (IsNan(*min)) {
      in_range = std::move(upper_bound);
    } else if (IsNan(*max)) {
      in_range = std::move(lower_bound);
    } else {
      in_range = compute::and_(std::move(lower_bound), std::move(upper_bound));
    }

    if (statistics.null_count() != 0) {
      return compute::or_(std::move(in_range), compute::is_null(field_expr));
    }
    return in_range;
  }
  return std::nullopt;
}

ParquetFileFormat::ParquetFileFormat()
    : FileFormat(std::make_shared<ParquetFragmentScanOptions>()) {}
=======
class FilterResult {
 public:
  struct RangeResult {
    util::RowRanges include;
    util::RowRanges is_null;

    RangeResult() {}
    RangeResult(util::RowRanges include) : include(std::move(include)) {}
    RangeResult(util::RowRanges include, util::RowRanges is_null)
        : include(std::move(include)), is_null(std::move(is_null)) {}

    Result<RangeResult> Invert() const { return RangeResult{include.Invert(), is_null}; }

    Result<RangeResult> IsNull() const { return RangeResult{is_null}; }

    Result<RangeResult> IsValid() const { return is_null.Invert(); }

    Result<RangeResult> TrueUnlessNull() const {
      return RangeResult{is_null.Invert(), is_null.Invert()};
    }

    Result<RangeResult> And(const RangeResult& rhs) const {
      return RangeResult{include.Intersect(rhs.include), is_null.Union(rhs.is_null)};
    }

    Result<RangeResult> AndKleene(const RangeResult& rhs) const {
      ARROW_ASSIGN_OR_RAISE(auto lhs_valid, IsValid());
      auto lhs_true = lhs_valid.include.Intersect(include);
      auto lhs_false = lhs_valid.include.Intersect(include.Invert());

      ARROW_ASSIGN_OR_RAISE(auto rhs_valid, rhs.IsValid());
      auto rhs_true = rhs_valid.include.Intersect(rhs.include);
      auto rhs_false = rhs_valid.include.Intersect(rhs.include.Invert());

      auto result_include = lhs_true.Intersect(rhs_true);
      auto result_is_null = lhs_false.Union(rhs_false).Union(result_include).Invert();
      return RangeResult{std::move(result_include), std::move(result_is_null)};
    }

    Result<RangeResult> AndNot(const RangeResult& rhs) const {
      ARROW_ASSIGN_OR_RAISE(auto not_rhs, rhs.Invert());
      return And(not_rhs);
    }

    Result<RangeResult> AndNotKleene(const RangeResult& rhs) const {
      ARROW_ASSIGN_OR_RAISE(auto not_rhs, rhs.Invert());
      return AndKleene(not_rhs);
    }

    Result<RangeResult> Or(const RangeResult& rhs) const {
      return RangeResult{include.Union(rhs.include), is_null.Union(rhs.is_null)};
    }

    Result<RangeResult> OrKleene(const RangeResult& rhs) const {
      ARROW_ASSIGN_OR_RAISE(auto lhs_valid, IsValid());
      auto lhs_true = lhs_valid.include.Intersect(include);
      auto lhs_false = lhs_valid.include.Intersect(include.Invert());

      ARROW_ASSIGN_OR_RAISE(auto rhs_valid, rhs.IsValid());
      auto rhs_true = rhs_valid.include.Intersect(rhs.include);
      auto rhs_false = rhs_valid.include.Intersect(rhs.include.Invert());

      auto result_include = lhs_true.Union(rhs_true);
      auto result_is_null = result_include.Union(lhs_false.Intersect(rhs_false)).Invert();

      return RangeResult{std::move(result_include), std::move(result_is_null)};
    }

    Result<RangeResult> Xor(const RangeResult& rhs) const {
      ARROW_ASSIGN_OR_RAISE(auto lhs_and_not_rhs, AndNot(rhs));
      ARROW_ASSIGN_OR_RAISE(auto rhs_and_not_lhs, rhs.AndNot(*this));
      return lhs_and_not_rhs.Or(rhs_and_not_lhs);
    }

    static const RangeResult& NONE() {
      static RangeResult none;
      return none;
    }

    static const RangeResult& ALL() {
      static RangeResult all{util::RowRanges::ALL()};
      return all;
    }

    static const RangeResult& ALL_NULLABLE() {
      static RangeResult all_nullable{util::RowRanges::ALL(), util::RowRanges::ALL()};
      return all_nullable;
    }
  };

  struct DatumResult {
    Datum datum;

    Result<RangeResult> Truthy() const { return RangeResult::ALL(); }
  };

  struct ColumnResult {
    Type::type type;
    const SchemaField* schema_field;

    Result<RangeResult> Truthy() const { return RangeResult::ALL(); }

    Result<RangeResult> Compare(const DatumResult& datum,
                                compute::Comparison::type cmp) const {
      return RangeResult::ALL();
    }
  };

  FilterResult() = default;
  FilterResult(ColumnResult column) : impl_(std::make_shared<Impl>(std::move(column))) {}
  FilterResult(RangeResult range) : impl_(std::make_shared<Impl>(std::move(range))) {}
  FilterResult(DatumResult datum) : impl_(std::make_shared<Impl>(std::move(datum))) {}
  FilterResult(Datum datum)
      : impl_(std::make_shared<Impl>(DatumResult{std::move(datum)})) {}

  const ColumnResult* column() const { return util::get_if<ColumnResult>(impl_.get()); }
  const RangeResult* range() const { return util::get_if<RangeResult>(impl_.get()); }
  const DatumResult* datum() const { return util::get_if<DatumResult>(impl_.get()); }

  Result<RangeResult> Truthy() const {
    if (auto r = range()) {
      return *r;
    } else if (auto d = datum()) {
      return d->Truthy();
    } else if (auto c = column()) {
      return c->Truthy();
    }

    return Status::Invalid("Invalid FilterResult");
  }

  static Result<FilterResult> CallFunction(const std::string& function_name,
                                           const std::vector<FilterResult>& arguments);

  typedef Result<FilterResult> (*FilterFunction)(const std::vector<FilterResult>& args);
  static FilterFunction GetFunction(const std::string& function_name);

 private:
  using Impl = util::Variant<ColumnResult, RangeResult, DatumResult>;
  std::shared_ptr<Impl> impl_;
};

Result<FilterResult> FilterResult::CallFunction(
    const std::string& function_name, const std::vector<FilterResult>& arguments) {
  if (auto func = GetFunction(function_name)) {
    return func(arguments);
  }

  return RangeResult::ALL();
}

#define TRUTHY(lhs, args, idx)                                      \
  if (idx >= args.size()) {                                         \
    return Status::IndexError("Insufficient number of arguments."); \
  }                                                                 \
  ARROW_ASSIGN_OR_RAISE(lhs, args[idx].Truthy());

static Result<FilterResult> Invert(const std::vector<FilterResult>& args) {
  TRUTHY(const auto& truthy, args, 0);
  return truthy.Invert();
}

static Result<FilterResult> IsNull(const std::vector<FilterResult>& args) {
  TRUTHY(const auto& truthy, args, 0);
  return truthy.IsNull();
}

static Result<FilterResult> IsValid(const std::vector<FilterResult>& args) {
  TRUTHY(const auto& truthy, args, 0);
  return truthy.IsValid();
}

static Result<FilterResult> TrueUnlessNull(const std::vector<FilterResult>& args) {
  TRUTHY(const auto& truthy, args, 0);
  return truthy.TrueUnlessNull();
}

static Result<FilterResult> And(const std::vector<FilterResult>& args) {
  TRUTHY(const auto& lhs, args, 0);
  TRUTHY(const auto& rhs, args, 1);
  return lhs.And(rhs);
}

static Result<FilterResult> AndKleene(const std::vector<FilterResult>& args) {
  TRUTHY(const auto& lhs, args, 0);
  TRUTHY(const auto& rhs, args, 1);
  return lhs.AndKleene(rhs);
}

static Result<FilterResult> AndNot(const std::vector<FilterResult>& args) {
  TRUTHY(const auto& lhs, args, 0);
  TRUTHY(const auto& rhs, args, 1);
  return lhs.AndNot(rhs);
}

static Result<FilterResult> AndNotKleene(const std::vector<FilterResult>& args) {
  TRUTHY(const auto& lhs, args, 0);
  TRUTHY(const auto& rhs, args, 1);
  return lhs.AndNotKleene(rhs);
}

static Result<FilterResult> Or(const std::vector<FilterResult>& args) {
  TRUTHY(const auto& lhs, args, 0);
  TRUTHY(const auto& rhs, args, 1);
  return lhs.Or(rhs);
}

static Result<FilterResult> OrKleene(const std::vector<FilterResult>& args) {
  TRUTHY(const auto& lhs, args, 0);
  TRUTHY(const auto& rhs, args, 1);
  return lhs.OrKleene(rhs);
}

static Result<FilterResult> Xor(const std::vector<FilterResult>& args) {
  TRUTHY(const auto& lhs, args, 0);
  TRUTHY(const auto& rhs, args, 1);
  return lhs.Xor(rhs);
}

#undef TRUTHY

static Result<FilterResult> Compare(const std::vector<FilterResult>& args,
                                    const compute::Comparison::type cmp) {
  if (args.size() < 2) {
    return Status::IndexError("Insufficient number of arguments.");
  }

  const auto& lhs = args[0];
  const auto& rhs = args[1];

  if (auto c = lhs.column()) {
    if (auto d = rhs.datum()) {
      return c->Compare(*d, cmp);
    }
  } else if (auto d = lhs.datum()) {
    if (auto c = rhs.column()) {
      return c->Compare(*d, compute::Comparison::GetFlipped(cmp));
    }
  }

  return FilterResult::RangeResult::ALL();
}

static Result<FilterResult> Equal(const std::vector<FilterResult>& args) {
  return Compare(args, compute::Comparison::type::EQUAL);
}

static Result<FilterResult> NotEqual(const std::vector<FilterResult>& args) {
  return Compare(args, compute::Comparison::type::NOT_EQUAL);
}

static Result<FilterResult> Less(const std::vector<FilterResult>& args) {
  return Compare(args, compute::Comparison::type::LESS);
}

static Result<FilterResult> LessEqual(const std::vector<FilterResult>& args) {
  return Compare(args, compute::Comparison::type::LESS_EQUAL);
}

static Result<FilterResult> Greater(const std::vector<FilterResult>& args) {
  return Compare(args, compute::Comparison::type::GREATER);
}

static Result<FilterResult> GreaterEqual(const std::vector<FilterResult>& args) {
  return Compare(args, compute::Comparison::type::GREATER_EQUAL);
}

FilterResult::FilterFunction FilterResult::GetFunction(const std::string& function_name) {
  static std::unordered_map<std::string, FilterFunction> functions{
      {"is_null", IsNull},
      {"is_valid", IsValid},
      {"true_unless_null", TrueUnlessNull},
      // Logical
      {"invert", Invert},
      {"and", And},
      {"and_kleene", AndKleene},
      {"and_not", AndNot},
      {"and_not_kleene", AndNotKleene},
      {"or", Or},
      {"or_kleene", OrKleene},
      {"xor", Xor},
      // Comparison
      {"equal", Equal},
      {"not_equal", NotEqual},
      {"less", Less},
      {"less_equal", LessEqual},
      {"greater", Greater},
      {"greater_equal", GreaterEqual},
  };

  auto it = functions.find(function_name);
  if (it != functions.end()) {
    return it->second;
  }

  return nullptr;
}

//
// ParquetColumnIndexProvider
//

class ParquetColumnIndexProviderImpl : public ParquetColumnIndexProvider {
 public:
  ParquetColumnIndexProviderImpl(std::shared_ptr<ParquetFileFormat> parquet_format,
                                 FileSource metadata_source,
                                 std::shared_ptr<parquet::FileMetaData> metadata,
                                 std::shared_ptr<Schema> physical_schema,
                                 std::shared_ptr<parquet::arrow::SchemaManifest> manifest)
      : parquet_format_(std::move(parquet_format)),
        metadata_source_(std::move(metadata_source)),
        metadata_(std::move(metadata)),
        physical_schema_(std::move(physical_schema)),
        manifest_(std::move(manifest)) {}

  static std::shared_ptr<ParquetColumnIndexProvider> Make(
      std::shared_ptr<ParquetFileFormat> parquet_format, FileSource metadata_source,
      std::shared_ptr<parquet::FileMetaData> metadata,
      std::shared_ptr<Schema> physical_schema,
      std::shared_ptr<parquet::arrow::SchemaManifest> manifest) {
    return std::make_shared<ParquetColumnIndexProviderImpl>(
        std::move(parquet_format), std::move(metadata_source), std::move(metadata),
        std::move(physical_schema), std::move(manifest));
  }

  std::shared_ptr<parquet::ColumnIndex> GetColumnIndex(int row_group,
                                                       int column) const override {
    auto lock = mutex_.Lock();
    return GetColumnIndex_(row_group, column);
  }

  Result<bool> HasColumnIndexes(const compute::Expression& predicate,
                                const std::vector<int>& row_groups) const override {
    if (row_groups.empty()) {
      return true;
    }

    ARROW_ASSIGN_OR_RAISE(auto columns,
                          InferColumnProjection(*physical_schema_, *manifest_, predicate,
                                                /*only_leafs*/ true));

    return HasColumnIndexes(columns, row_groups);
  }

  bool HasColumnIndexes(const std::vector<int>& columns,
                        const std::vector<int>& row_groups) const override {
    if (row_groups.empty() || columns.empty()) {
      return true;
    }

    auto lock = mutex_.Lock();
    for (const auto r : row_groups) {
      if (!HasColumnIndexes_(r, columns)) {
        return false;
      }
    }

    return true;
  }

  const Status EnsureCompleteColumnIndexes(const compute::Expression& predicate,
                                           const std::vector<int>& row_groups) override {
    if (row_groups.empty()) {
      return Status::OK();
    }

    ARROW_ASSIGN_OR_RAISE(auto columns,
                          InferColumnProjection(*physical_schema_, *manifest_, predicate,
                                                /*only_leafs*/ true));

    return EnsureCompleteColumnIndexes(columns, row_groups);
  }

  const Status EnsureCompleteColumnIndexes(const std::vector<int>& columns,
                                           const std::vector<int>& row_groups) override {
    if (HasColumnIndexes(columns, row_groups)) {
      return Status::OK();
    }

    auto scan_options = std::make_shared<ScanOptions>();
    ARROW_ASSIGN_OR_RAISE(auto reader,
                          parquet_format_->GetReader(metadata_source_, scan_options));

    for (const auto r : row_groups) {
      ReadColumnIndexes(reader, r, columns);
    }

    return Status::OK();
  }

 private:
  const std::shared_ptr<parquet::ColumnIndex> GetColumnIndex_(const int row_group,
                                                              const int column) const {
    const auto& it_rg = column_indexes_.find(row_group);
    if (it_rg != column_indexes_.end()) {
      const auto& it_c = it_rg->second.find(column);
      if (it_c != it_rg->second.end()) {
        return it_c->second;
      }
    }

    return nullptr;
  }

  bool HasColumnIndexes_(const int row_group, const std::vector<int>& columns) const {
    for (const auto c : columns) {
      if (!GetColumnIndex_(row_group, c)) {
        return false;
      }
    }

    return false;
  }

  void ReadColumnIndexes(const std::shared_ptr<parquet::arrow::FileReader> reader,
                         const int row_group, const std::vector<int>& columns) {
    if (!HasColumnIndexes({row_group}, columns)) {
      auto row_group_reader = reader->parquet_reader()->RowGroup(row_group);

      for (const auto c : columns) {
        if (!GetColumnIndex(row_group, c)) {
          auto column_index = row_group_reader->ReadColumnIndex(c);

          auto lock = mutex_.Lock();
          column_indexes_[row_group][c] = std::move(column_index);
        }
      }
    }
  }

  inline Result<const SchemaField*> GetSchemaField(const FieldRef& field_ref) {
    ARROW_ASSIGN_OR_RAISE(auto field_path, field_ref.FindOneOrNone(*physical_schema_));
    if (field_path.empty()) {
      return Status::Invalid("Could not find schema field for ", field_ref.ToString());
    }

    return &manifest_->schema_fields[field_path[0]];
  }

  Result<FilterResult> GetRowRanges(const compute::Expression& expr, const int row_group,
                                    const int64_t row_count,
                                    compute::ExecContext* exec_context) {
    if (exec_context == nullptr) {
      compute::ExecContext exec_context;
      return GetRowRanges(expr, row_group, row_count, &exec_context);
    }

    if (!expr.IsBound()) {
      return Status::Invalid("Cannot Execute unbound expression.");
    }

    if (!expr.IsScalarExpression()) {
      return Status::Invalid(
          "ExecuteScalarExpression cannot Execute non-scalar expression ",
          expr.ToString());
    }

    if (auto lit = expr.literal()) {
      return FilterResult::DatumResult{*lit};
    }

    if (auto param = expr.parameter()) {
      const auto schema_field = manifest_
                              ->Get(FieldPath(std::vector<int>(param->indices.begin(),
                                                               param->indices.end())))
                              .ValueOr(nullptr);

      return FilterResult::ColumnResult{param->descr.type->id(), schema_field};
    }

    auto call = compute::CallNotNull(expr);

    std::vector<FilterResult> arguments(call->arguments.size());
    bool all_datum = true;
    for (size_t i = 0; i < arguments.size(); ++i) {
      ARROW_ASSIGN_OR_RAISE(arguments[i], GetRowRanges(call->arguments[i], row_group,
                                                       row_count, exec_context));
      all_datum = all_datum && arguments[i].datum() != nullptr;
    }

    if (!all_datum) {
      return FilterResult::CallFunction(call->function_name, arguments);
    }

    DCHECK(all_datum);
    std::vector<Datum> datum_args;
    datum_args.reserve(arguments.size());
    for (size_t i = 0; i < arguments.size(); i++) {
      datum_args[i] = std::move(arguments[i].datum()->datum);
    }

    auto executor = compute::detail::KernelExecutor::MakeScalar();

    compute::KernelContext kernel_context(exec_context);
    kernel_context.SetState(call->kernel_state.get());

    auto kernel = call->kernel;
    auto descrs = compute::GetDescriptors(datum_args);
    auto options = call->options.get();
    RETURN_NOT_OK(executor->Init(&kernel_context, {kernel, descrs, options}));

    compute::detail::DatumAccumulator listener;
    RETURN_NOT_OK(executor->Execute(datum_args, &listener));
    const auto out = executor->WrapResults(datum_args, listener.values());
#ifndef NDEBUG
    DCHECK_OK(executor->CheckResultType(out, call->function_name.c_str()));
#endif

    return out;
  }

  std::shared_ptr<ParquetFileFormat> parquet_format_;
  FileSource metadata_source_;
  std::shared_ptr<parquet::FileMetaData> metadata_;
  std::shared_ptr<Schema> physical_schema_;
  std::shared_ptr<parquet::arrow::SchemaManifest> manifest_;
  std::unordered_map<int, std::unordered_map<int, std::shared_ptr<parquet::ColumnIndex>>>
      column_indexes_;
  mutable util::Mutex mutex_;
};

class ParquetColumnIndexProviderView : public ParquetColumnIndexProvider {
 public:
  ParquetColumnIndexProviderView(std::shared_ptr<ParquetColumnIndexProvider> provider,
                                 std::vector<int> row_group_mapping)
      : provider_(std::move(provider)),
        row_group_mapping_(std::move(row_group_mapping)) {}

  static std::shared_ptr<ParquetColumnIndexProvider> Make(
      std::shared_ptr<ParquetColumnIndexProvider> provider,
      std::vector<int> row_group_mapping) {
    return std::make_shared<ParquetColumnIndexProviderView>(std::move(provider),
                                                            std::move(row_group_mapping));
  }

  std::shared_ptr<parquet::ColumnIndex> GetColumnIndex(int row_group,
                                                       int column) const override {
    return provider_->GetColumnIndex(TranslateRowGroupId(row_group), column);
  }

  Result<bool> HasColumnIndexes(const compute::Expression& predicate,
                                const std::vector<int>& row_groups) const override {
    return provider_->HasColumnIndexes(predicate, TranslateRowGroupIds(row_groups));
  }

  bool HasColumnIndexes(const std::vector<int>& columns,
                        const std::vector<int>& row_groups) const override {
    return provider_->HasColumnIndexes(columns, TranslateRowGroupIds(row_groups));
  }

  const Status EnsureCompleteColumnIndexes(const compute::Expression& predicate,
                                           const std::vector<int>& row_groups) override {
    return provider_->EnsureCompleteColumnIndexes(predicate,
                                                  TranslateRowGroupIds(row_groups));
  }

  const Status EnsureCompleteColumnIndexes(const std::vector<int>& columns,
                                           const std::vector<int>& row_groups) override {
    return provider_->EnsureCompleteColumnIndexes(columns,
                                                  TranslateRowGroupIds(row_groups));
  }

 private:
  inline int TranslateRowGroupId(const int row_group) const {
    return row_group_mapping_[row_group];
  }

  std::vector<int> TranslateRowGroupIds(const std::vector<int>& row_groups) const {
    std::vector<int> original_ids(row_groups.size());
    for (size_t i = 0; i < row_groups.size(); i++) {
      original_ids[i] = row_group_mapping_[row_groups[i]];
    }

    return original_ids;
  }

  std::shared_ptr<ParquetColumnIndexProvider> provider_;
  std::vector<int> row_group_mapping_;
};
>>>>>>> b4d65006

bool ParquetFileFormat::Equals(const FileFormat& other) const {
  if (other.type_name() != type_name()) return false;

  const auto& other_reader_options =
      checked_cast<const ParquetFileFormat&>(other).reader_options;

  // FIXME implement comparison for decryption options
  return (reader_options.dict_columns == other_reader_options.dict_columns &&
          reader_options.coerce_int96_timestamp_unit ==
              other_reader_options.coerce_int96_timestamp_unit);
}

ParquetFileFormat::ParquetFileFormat(const parquet::ReaderProperties& reader_properties)
    : FileFormat(std::make_shared<ParquetFragmentScanOptions>()) {
  auto* default_scan_opts =
      static_cast<ParquetFragmentScanOptions*>(default_fragment_scan_options.get());
  *default_scan_opts->reader_properties = reader_properties;
}

Result<bool> ParquetFileFormat::IsSupported(const FileSource& source) const {
  auto maybe_is_supported = IsSupportedParquetFile(*this, source);
  if (!maybe_is_supported.ok()) {
    return WrapSourceError(maybe_is_supported.status(), source.path());
  }
  return maybe_is_supported;
}

Result<std::shared_ptr<Schema>> ParquetFileFormat::Inspect(
    const FileSource& source) const {
  auto scan_options = std::make_shared<ScanOptions>();
  ARROW_ASSIGN_OR_RAISE(auto reader, GetReader(source, scan_options));
  std::shared_ptr<Schema> schema;
  RETURN_NOT_OK(reader->GetSchema(&schema));
  return schema;
}

Result<std::shared_ptr<parquet::arrow::FileReader>> ParquetFileFormat::GetReader(
    const FileSource& source, const std::shared_ptr<ScanOptions>& options) const {
  return GetReader(source, options, /*metadata=*/nullptr);
}

Result<std::shared_ptr<parquet::arrow::FileReader>> ParquetFileFormat::GetReader(
    const FileSource& source, const std::shared_ptr<ScanOptions>& options,
    const std::shared_ptr<parquet::FileMetaData>& metadata) const {
  ARROW_ASSIGN_OR_RAISE(
      auto parquet_scan_options,
      GetFragmentScanOptions<ParquetFragmentScanOptions>(kParquetTypeName, options.get(),
                                                         default_fragment_scan_options));
  auto properties =
      MakeReaderProperties(*this, parquet_scan_options.get(), options->pool);
  ARROW_ASSIGN_OR_RAISE(auto input, source.Open());
  // `parquet::ParquetFileReader::Open` will not wrap the exception as status,
  // so using `open_parquet_file` to wrap it.
  auto open_parquet_file = [&]() -> Result<std::unique_ptr<parquet::ParquetFileReader>> {
    BEGIN_PARQUET_CATCH_EXCEPTIONS
    auto reader = parquet::ParquetFileReader::Open(std::move(input),
                                                   std::move(properties), metadata);
    return reader;
    END_PARQUET_CATCH_EXCEPTIONS
  };

  auto reader_opt = open_parquet_file();
  if (!reader_opt.ok()) {
    return WrapSourceError(reader_opt.status(), source.path());
  }
  auto reader = std::move(reader_opt).ValueOrDie();

  std::shared_ptr<parquet::FileMetaData> reader_metadata = reader->metadata();
  auto arrow_properties =
      MakeArrowReaderProperties(*this, *reader_metadata, *options, *parquet_scan_options);
  std::unique_ptr<parquet::arrow::FileReader> arrow_reader;
  RETURN_NOT_OK(parquet::arrow::FileReader::Make(
      options->pool, std::move(reader), std::move(arrow_properties), &arrow_reader));
  return arrow_reader;
}

Future<std::shared_ptr<parquet::arrow::FileReader>> ParquetFileFormat::GetReaderAsync(
    const FileSource& source, const std::shared_ptr<ScanOptions>& options) const {
  return GetReaderAsync(source, options, nullptr);
}

Future<std::shared_ptr<parquet::arrow::FileReader>> ParquetFileFormat::GetReaderAsync(
    const FileSource& source, const std::shared_ptr<ScanOptions>& options,
    const std::shared_ptr<parquet::FileMetaData>& metadata) const {
  ARROW_ASSIGN_OR_RAISE(
      auto parquet_scan_options,
      GetFragmentScanOptions<ParquetFragmentScanOptions>(kParquetTypeName, options.get(),
                                                         default_fragment_scan_options));
  auto properties =
      MakeReaderProperties(*this, parquet_scan_options.get(), options->pool);

  auto self = checked_pointer_cast<const ParquetFileFormat>(shared_from_this());

  return source.OpenAsync().Then(
      [=](const std::shared_ptr<io::RandomAccessFile>& input) mutable {
        return parquet::ParquetFileReader::OpenAsync(input, std::move(properties),
                                                     metadata)
            .Then(
                [=](const std::unique_ptr<parquet::ParquetFileReader>& reader) mutable
                -> Result<std::shared_ptr<parquet::arrow::FileReader>> {
                  auto arrow_properties = MakeArrowReaderProperties(
                      *self, *reader->metadata(), *options, *parquet_scan_options);

                  std::unique_ptr<parquet::arrow::FileReader> arrow_reader;
                  RETURN_NOT_OK(parquet::arrow::FileReader::Make(
                      options->pool,
                      // TODO(ARROW-12259): workaround since we have Future<(move-only
                      // type)> It *wouldn't* be safe to const_cast reader except that
                      // here we know there are no other waiters on the reader.
                      std::move(const_cast<std::unique_ptr<parquet::ParquetFileReader>&>(
                          reader)),
                      std::move(arrow_properties), &arrow_reader));

                  return std::move(arrow_reader);
                },
                [path = source.path()](const Status& status)
                    -> Result<std::shared_ptr<parquet::arrow::FileReader>> {
                  return WrapSourceError(status, path);
                });
      });
}

struct SlicingGenerator {
  SlicingGenerator(RecordBatchGenerator source, int64_t batch_size)
      : state(std::make_shared<State>(source, batch_size)) {}

  Future<std::shared_ptr<RecordBatch>> operator()() {
    if (state->current) {
      return state->SliceOffABatch();
    } else {
      auto state_capture = state;
      return state->source().Then(
          [state_capture](const std::shared_ptr<RecordBatch>& next) {
            if (IsIterationEnd(next)) {
              return next;
            }
            state_capture->current = next;
            return state_capture->SliceOffABatch();
          });
    }
  }

  struct State {
    State(RecordBatchGenerator source, int64_t batch_size)
        : source(std::move(source)), current(), batch_size(batch_size) {}

    std::shared_ptr<RecordBatch> SliceOffABatch() {
      if (current->num_rows() <= batch_size) {
        auto sliced = current;
        current = nullptr;
        return sliced;
      }
      auto slice = current->Slice(0, batch_size);
      current = current->Slice(batch_size);
      return slice;
    }

    RecordBatchGenerator source;
    std::shared_ptr<RecordBatch> current;
    int64_t batch_size;
  };
  std::shared_ptr<State> state;
};

Result<RecordBatchGenerator> ParquetFileFormat::ScanBatchesAsync(
    const std::shared_ptr<ScanOptions>& options,
    const std::shared_ptr<FileFragment>& file) const {
  auto parquet_fragment = checked_pointer_cast<ParquetFileFragment>(file);
  std::vector<int> row_groups;
  bool pre_filtered = false;
  // If RowGroup metadata is cached completely we can pre-filter RowGroups before opening
  // a FileReader, potentially avoiding IO altogether if all RowGroups are excluded due to
  // prior statistics knowledge. In the case where a RowGroup doesn't have statistics
<<<<<<< HEAD
  // metadata, it will not be excluded.
  if (parquet_fragment->metadata() != nullptr) {
=======
  // metdata, it will not be excluded.
  ARROW_ASSIGN_OR_RAISE(const auto has_complete_metadata,
                        parquet_fragment->HasCompleteMetadata());
  if (has_complete_metadata) {
>>>>>>> b4d65006
    ARROW_ASSIGN_OR_RAISE(row_groups, parquet_fragment->FilterRowGroups(options->filter));
    pre_filtered = true;
    if (row_groups.empty()) return MakeEmptyGenerator<std::shared_ptr<RecordBatch>>();
  }
  // Open the reader and pay the real IO cost.
  auto make_generator =
      [this, options, parquet_fragment, pre_filtered,
       row_groups](const std::shared_ptr<parquet::arrow::FileReader>& reader) mutable
      -> Result<RecordBatchGenerator> {
    // Ensure that parquet_fragment has FileMetaData
    RETURN_NOT_OK(parquet_fragment->EnsureCompleteMetadata(options->filter, reader));
    if (!pre_filtered) {
      // row groups were not already filtered; do this now
      ARROW_ASSIGN_OR_RAISE(row_groups,
                            parquet_fragment->FilterRowGroups(options->filter));
      if (row_groups.empty()) return MakeEmptyGenerator<std::shared_ptr<RecordBatch>>();
    }
    ARROW_ASSIGN_OR_RAISE(auto column_projection,
                          InferColumnProjection(*reader, *options));

    // TODO: filter by column groups

    ARROW_ASSIGN_OR_RAISE(
        auto parquet_scan_options,
        GetFragmentScanOptions<ParquetFragmentScanOptions>(
            kParquetTypeName, options.get(), default_fragment_scan_options));
    int batch_readahead = options->batch_readahead;
    int64_t rows_to_readahead = batch_readahead * options->batch_size;
    ARROW_ASSIGN_OR_RAISE(auto generator,
                          reader->GetRecordBatchGenerator(
                              reader, row_groups, column_projection,
                              ::arrow::internal::GetCpuThreadPool(), rows_to_readahead));
    RecordBatchGenerator sliced =
        SlicingGenerator(std::move(generator), options->batch_size);
    if (batch_readahead == 0) {
      return sliced;
    }
    RecordBatchGenerator sliced_readahead =
        MakeSerialReadaheadGenerator(std::move(sliced), batch_readahead);
    return sliced_readahead;
  };
  auto generator = MakeFromFuture(
      GetReaderAsync(parquet_fragment->source(), options, parquet_fragment->metadata())
          .Then(std::move(make_generator)));
  WRAP_ASYNC_GENERATOR_WITH_CHILD_SPAN(
      generator, "arrow::dataset::ParquetFileFormat::ScanBatchesAsync::Next");
  return generator;
}

Future<std::optional<int64_t>> ParquetFileFormat::CountRows(
    const std::shared_ptr<FileFragment>& file, compute::Expression predicate,
    const std::shared_ptr<ScanOptions>& options) {
  auto parquet_file = checked_pointer_cast<ParquetFileFragment>(file);
  ARROW_ASSIGN_OR_RAISE(const auto has_complete_metadata,
                        parquet_file->HasCompleteMetadata(predicate));

  if (has_complete_metadata) {
    ARROW_ASSIGN_OR_RAISE(auto maybe_count,
                          parquet_file->TryCountRows(std::move(predicate)));
    return Future<std::optional<int64_t>>::MakeFinished(maybe_count);
  } else {
    return DeferNotOk(options->io_context.executor()->Submit(
        [parquet_file, predicate]() -> Result<std::optional<int64_t>> {
          RETURN_NOT_OK(parquet_file->EnsureCompleteMetadata());
          return parquet_file->TryCountRows(predicate);
        }));
  }
}

Result<std::shared_ptr<ParquetFileFragment>> ParquetFileFormat::MakeFragment(
    FileSource source, compute::Expression partition_expression,
    std::shared_ptr<Schema> physical_schema, std::vector<int> row_groups,
    std::shared_ptr<ParquetColumnIndexProvider> column_index_provider) {
  return std::shared_ptr<ParquetFileFragment>(
      new ParquetFileFragment(std::move(source), shared_from_this(),
                              std::move(partition_expression), std::move(physical_schema),
                              std::move(row_groups), std::move(column_index_provider)));
}

Result<std::shared_ptr<FileFragment>> ParquetFileFormat::MakeFragment(
    FileSource source, compute::Expression partition_expression,
    std::shared_ptr<Schema> physical_schema) {
  return std::shared_ptr<FileFragment>(new ParquetFileFragment(
      std::move(source), shared_from_this(), std::move(partition_expression),
      std::move(physical_schema), std::nullopt));
}

//
// ParquetFileWriter, ParquetFileWriteOptions
//

std::shared_ptr<FileWriteOptions> ParquetFileFormat::DefaultWriteOptions() {
  std::shared_ptr<ParquetFileWriteOptions> options(
      new ParquetFileWriteOptions(shared_from_this()));
  options->writer_properties = parquet::default_writer_properties();
  options->arrow_writer_properties = parquet::default_arrow_writer_properties();
  return options;
}

Result<std::shared_ptr<FileWriter>> ParquetFileFormat::MakeWriter(
    std::shared_ptr<io::OutputStream> destination, std::shared_ptr<Schema> schema,
    std::shared_ptr<FileWriteOptions> options,
    fs::FileLocator destination_locator) const {
  if (!Equals(*options->format())) {
    return Status::TypeError("Mismatching format/write options");
  }

  auto parquet_options = checked_pointer_cast<ParquetFileWriteOptions>(options);

  std::unique_ptr<parquet::arrow::FileWriter> parquet_writer;
  ARROW_ASSIGN_OR_RAISE(parquet_writer, parquet::arrow::FileWriter::Open(
                                            *schema, default_memory_pool(), destination,
                                            parquet_options->writer_properties,
                                            parquet_options->arrow_writer_properties));

  return std::shared_ptr<FileWriter>(
      new ParquetFileWriter(std::move(destination), std::move(parquet_writer),
                            std::move(parquet_options), std::move(destination_locator)));
}

ParquetFileWriter::ParquetFileWriter(std::shared_ptr<io::OutputStream> destination,
                                     std::shared_ptr<parquet::arrow::FileWriter> writer,
                                     std::shared_ptr<ParquetFileWriteOptions> options,
                                     fs::FileLocator destination_locator)
    : FileWriter(writer->schema(), std::move(options), std::move(destination),
                 std::move(destination_locator)),
      parquet_writer_(std::move(writer)) {}

Status ParquetFileWriter::Write(const std::shared_ptr<RecordBatch>& batch) {
  ARROW_ASSIGN_OR_RAISE(auto table, Table::FromRecordBatches(batch->schema(), {batch}));
  return parquet_writer_->WriteTable(*table, batch->num_rows());
}

Future<> ParquetFileWriter::FinishInternal() {
  return DeferNotOk(destination_locator_.filesystem->io_context().executor()->Submit(
      [this]() { return parquet_writer_->Close(); }));
}

//
// ParquetFileFragment
//

<<<<<<< HEAD
ParquetFileFragment::ParquetFileFragment(FileSource source,
                                         std::shared_ptr<FileFormat> format,
                                         compute::Expression partition_expression,
                                         std::shared_ptr<Schema> physical_schema,
                                         std::optional<std::vector<int>> row_groups)
=======
ParquetFileFragment::ParquetFileFragment(
    FileSource source, std::shared_ptr<FileFormat> format,
    compute::Expression partition_expression, std::shared_ptr<Schema> physical_schema,
    util::optional<std::vector<int>> row_groups,
    std::shared_ptr<ParquetColumnIndexProvider> column_index_provider)
>>>>>>> b4d65006
    : FileFragment(std::move(source), std::move(format), std::move(partition_expression),
                   std::move(physical_schema)),
      row_groups_(std::move(row_groups)),
      column_index_provider_(std::move(column_index_provider)) {}

const std::shared_ptr<ParquetFileFormat> ParquetFileFragment::parquet_format() const {
  return checked_pointer_cast<ParquetFileFormat>(format_);
}

Result<bool> ParquetFileFragment::HasCompleteMetadata(
    const util::optional<compute::Expression>& maybe_predicate) {
  auto lock = physical_schema_mutex_.Lock();
  if (metadata_ == nullptr) {
    return false;
  } else if (maybe_predicate.has_value() && row_groups_.has_value()) {
    DCHECK_NE(column_index_provider_, nullptr);
    return column_index_provider_->HasColumnIndexes(maybe_predicate.value(),
                                                    *row_groups_);
  }

  return true;
}

Status ParquetFileFragment::EnsureCompleteMetadata(
    const util::optional<compute::Expression>& maybe_predicate,
    std::shared_ptr<parquet::arrow::FileReader> reader) {
  {
    auto lock = physical_schema_mutex_.Lock();
    if (metadata_ != nullptr) {
      if (maybe_predicate.has_value() && row_groups_.has_value()) {
        DCHECK_NE(column_index_provider_, nullptr);
        RETURN_NOT_OK(column_index_provider_->EnsureCompleteColumnIndexes(
            maybe_predicate.value(), *row_groups_));
      }

      return Status::OK();
    }
  }

  if (reader == nullptr) {
    auto scan_options = std::make_shared<ScanOptions>();
    ARROW_ASSIGN_OR_RAISE(auto reader,
                          parquet_format()->GetReader(source_, scan_options));
    return EnsureCompleteMetadata(maybe_predicate, std::move(reader));
  }

  auto lock = physical_schema_mutex_.Lock();
  std::shared_ptr<Schema> schema;
  RETURN_NOT_OK(reader->GetSchema(&schema));
  if (physical_schema_ && !physical_schema_->Equals(*schema)) {
    return Status::Invalid("Fragment initialized with physical schema ",
                           *physical_schema_, " but ", source_.path(), " has schema ",
                           *schema);
  }
  physical_schema_ = std::move(schema);

  if (!row_groups_) {
    row_groups_ = Iota(reader->num_row_groups());
  }

  ARROW_ASSIGN_OR_RAISE(
      auto manifest,
      GetSchemaManifest(*reader->parquet_reader()->metadata(), reader->properties()));
  RETURN_NOT_OK(SetMetadata(reader->parquet_reader()->metadata(), std::move(manifest)));

  column_index_provider_ = ParquetColumnIndexProviderImpl::Make(
      parquet_format(), source_, metadata_, physical_schema_, manifest_);
  if (maybe_predicate.has_value() && row_groups_.has_value()) {
    RETURN_NOT_OK(column_index_provider_->EnsureCompleteColumnIndexes(
        maybe_predicate.value(), *row_groups_));
  }

  return Status::OK();
}

Status ParquetFileFragment::SetMetadata(
    std::shared_ptr<parquet::FileMetaData> metadata,
    std::shared_ptr<parquet::arrow::SchemaManifest> manifest) {
  DCHECK(row_groups_.has_value());

  metadata_ = std::move(metadata);
  manifest_ = std::move(manifest);

  statistics_expressions_.resize(row_groups_->size(), compute::literal(true));
  statistics_expressions_complete_.resize(physical_schema_->num_fields(), false);

  for (int row_group : *row_groups_) {
    // Ensure RowGroups are indexing valid RowGroups before augmenting.
    if (row_group < metadata_->num_row_groups()) continue;

    return Status::IndexError("ParquetFileFragment references row group ", row_group,
                              " but ", source_.path(), " only has ",
                              metadata_->num_row_groups(), " row groups");
  }

  return Status::OK();
}

Result<FragmentVector> ParquetFileFragment::SplitByRowGroup(
    compute::Expression predicate) {
  RETURN_NOT_OK(EnsureCompleteMetadata(predicate));
  ARROW_ASSIGN_OR_RAISE(auto row_groups, FilterRowGroups(predicate));

  FragmentVector fragments(row_groups.size());
  int i = 0;
  for (int row_group : row_groups) {
    ARROW_ASSIGN_OR_RAISE(
        auto fragment,
        parquet_format()->MakeFragment(source_, partition_expression(), physical_schema_,
                                       {row_group}, column_index_provider_));

    RETURN_NOT_OK(fragment->SetMetadata(metadata_, manifest_));
    fragments[i++] = std::move(fragment);
  }

  return fragments;
}

Result<std::shared_ptr<Fragment>> ParquetFileFragment::Subset(
    compute::Expression predicate) {
  RETURN_NOT_OK(EnsureCompleteMetadata());
  ARROW_ASSIGN_OR_RAISE(auto row_groups, FilterRowGroups(predicate));
  return Subset(std::move(row_groups));
}

Result<std::shared_ptr<Fragment>> ParquetFileFragment::Subset(
    std::vector<int> row_groups) {
  RETURN_NOT_OK(EnsureCompleteMetadata());
  ARROW_ASSIGN_OR_RAISE(
      auto new_fragment,
      parquet_format()->MakeFragment(source_, partition_expression(), physical_schema_,
                                     std::move(row_groups), column_index_provider_));

  RETURN_NOT_OK(new_fragment->SetMetadata(metadata_, manifest_));
  return new_fragment;
}

inline void FoldingAnd(compute::Expression* l, compute::Expression r) {
  if (*l == compute::literal(true)) {
    *l = std::move(r);
  } else {
    *l = and_(std::move(*l), std::move(r));
  }
}

Result<std::vector<int>> ParquetFileFragment::FilterRowGroups(
    compute::Expression predicate) {
  std::vector<int> row_groups;
  ARROW_ASSIGN_OR_RAISE(auto expressions, TestRowGroups(std::move(predicate)));

  auto lock = physical_schema_mutex_.Lock();
  DCHECK(expressions.empty() || (expressions.size() == row_groups_->size()));
  for (size_t i = 0; i < expressions.size(); i++) {
    if (expressions[i].IsSatisfiable()) {
      row_groups.push_back(row_groups_->at(i));
    }
  }
  return row_groups;
}

Result<compute::Expression> ParquetFileFragment::SimplifyPredicate(
    compute::Expression predicate) {
  ARROW_ASSIGN_OR_RAISE(
      predicate, SimplifyWithGuarantee(std::move(predicate), partition_expression_));

  return predicate;
}

Result<std::vector<compute::Expression>> ParquetFileFragment::TestRowGroups(
    compute::Expression predicate) {
  ARROW_ASSIGN_OR_RAISE(const auto has_complete_metadata, HasCompleteMetadata());
  DCHECK(has_complete_metadata);

  auto lock = physical_schema_mutex_.Lock();

  ARROW_ASSIGN_OR_RAISE(predicate, SimplifyPredicate(std::move(predicate)));

  if (!predicate.IsSatisfiable()) {
    return std::vector<compute::Expression>{};
  }

  for (const FieldRef& ref : FieldsInExpression(predicate)) {
    ARROW_ASSIGN_OR_RAISE(auto match, ref.FindOneOrNone(*physical_schema_));

    if (match.empty()) continue;
    if (statistics_expressions_complete_[match[0]]) continue;
    statistics_expressions_complete_[match[0]] = true;

    const SchemaField& schema_field = manifest_->schema_fields[match[0]];

    int i = 0;
    for (int row_group : *row_groups_) {
      auto row_group_metadata = metadata_->RowGroup(row_group);

      if (auto minmax =
              ColumnChunkStatisticsAsExpression(schema_field, *row_group_metadata)) {
        FoldingAnd(&statistics_expressions_[i], std::move(*minmax));
        ARROW_ASSIGN_OR_RAISE(statistics_expressions_[i],
                              statistics_expressions_[i].Bind(*physical_schema_));
      }

      ++i;
    }
  }

  std::vector<compute::Expression> row_groups(row_groups_->size());
  for (size_t i = 0; i < row_groups_->size(); ++i) {
    ARROW_ASSIGN_OR_RAISE(auto row_group_predicate,
                          SimplifyWithGuarantee(predicate, statistics_expressions_[i]));
    row_groups[i] = std::move(row_group_predicate);
  }
  return row_groups;
}

Result<std::optional<int64_t>> ParquetFileFragment::TryCountRows(
    compute::Expression predicate) {
  ARROW_ASSIGN_OR_RAISE(const auto has_complete_metadata, HasCompleteMetadata(predicate));
  DCHECK(has_complete_metadata);

  if (ExpressionHasFieldRefs(predicate)) {
    ARROW_ASSIGN_OR_RAISE(auto expressions, TestRowGroups(std::move(predicate)));
    int64_t rows = 0;
    for (size_t i = 0; i < row_groups_->size(); i++) {
      // If the row group is entirely excluded, exclude it from the row count
      if (!expressions[i].IsSatisfiable()) continue;
      // Unless the row group is entirely included, bail out of fast path
      if (expressions[i] != compute::literal(true)) return std::nullopt;
      BEGIN_PARQUET_CATCH_EXCEPTIONS
      rows += metadata()->RowGroup((*row_groups_)[i])->num_rows();
      END_PARQUET_CATCH_EXCEPTIONS
    }
    return rows;
  }
  return metadata()->num_rows();
}

//
// ParquetFragmentScanOptions
//

ParquetFragmentScanOptions::ParquetFragmentScanOptions() {
  reader_properties = std::make_shared<parquet::ReaderProperties>();
  arrow_reader_properties =
      std::make_shared<parquet::ArrowReaderProperties>(/*use_threads=*/false);
}

//
// ParquetDatasetFactory
//

static inline Result<std::string> FileFromRowGroup(
    fs::FileSystem* filesystem, const std::string& base_path,
    const parquet::RowGroupMetaData& row_group, bool validate_column_chunk_paths) {
  constexpr auto prefix = "Extracting file path from RowGroup failed. ";

  if (row_group.num_columns() == 0) {
    return Status::Invalid(prefix,
                           "RowGroup must have a least one column to extract path.");
  }

  auto path = row_group.ColumnChunk(0)->file_path();
  if (path == "") {
    return Status::Invalid(
        prefix,
        "The column chunks' file paths should be set, but got an empty file path.");
  }

  if (validate_column_chunk_paths) {
    for (int i = 1; i < row_group.num_columns(); ++i) {
      const auto& column_path = row_group.ColumnChunk(i)->file_path();
      if (column_path != path) {
        return Status::Invalid(prefix, "Path '", column_path, "' not equal to path '",
                               path, ", for ColumnChunk at index ", i,
                               "; ColumnChunks in a RowGroup must have the same path.");
      }
    }
  }

  path = fs::internal::JoinAbstractPath(
      std::vector<std::string>{base_path, std::move(path)});
  // Normalizing path is required for Windows.
  return filesystem->NormalizePath(std::move(path));
}

Result<std::shared_ptr<Schema>> GetSchema(
    const parquet::FileMetaData& metadata,
    const parquet::ArrowReaderProperties& properties) {
  std::shared_ptr<Schema> schema;
  RETURN_NOT_OK(parquet::arrow::FromParquetSchema(
      metadata.schema(), properties, metadata.key_value_metadata(), &schema));
  return schema;
}

Result<std::shared_ptr<DatasetFactory>> ParquetDatasetFactory::Make(
    const std::string& metadata_path, std::shared_ptr<fs::FileSystem> filesystem,
    std::shared_ptr<ParquetFileFormat> format, ParquetFactoryOptions options) {
  // Paths in ColumnChunk are relative to the `_metadata` file. Thus, the base
  // directory of all parquet files is `dirname(metadata_path)`.
  auto dirname = arrow::fs::internal::GetAbstractPathParent(metadata_path).first;
  return Make({metadata_path, filesystem}, dirname, filesystem, std::move(format),
              std::move(options));
}

Result<std::shared_ptr<DatasetFactory>> ParquetDatasetFactory::Make(
    const FileSource& metadata_source, const std::string& base_path,
    std::shared_ptr<fs::FileSystem> filesystem, std::shared_ptr<ParquetFileFormat> format,
    ParquetFactoryOptions options) {
  DCHECK_NE(filesystem, nullptr);
  DCHECK_NE(format, nullptr);

  // By automatically setting the options base_dir to the metadata's base_path,
  // we provide a better experience for user providing Partitioning that are
  // relative to the base_dir instead of the full path.
  if (options.partition_base_dir.empty()) {
    options.partition_base_dir = base_path;
  }

  auto scan_options = std::make_shared<ScanOptions>();
  ARROW_ASSIGN_OR_RAISE(auto reader, format->GetReader(metadata_source, scan_options));
  std::shared_ptr<parquet::FileMetaData> metadata = reader->parquet_reader()->metadata();

  if (metadata->num_columns() == 0) {
    return Status::Invalid(
        "ParquetDatasetFactory must contain a schema with at least one column");
  }

  auto properties = MakeArrowReaderProperties(*format, *metadata);
  ARROW_ASSIGN_OR_RAISE(auto physical_schema, GetSchema(*metadata, properties));
  ARROW_ASSIGN_OR_RAISE(auto manifest, GetSchemaManifest(*metadata, properties));

  std::vector<std::pair<std::string, std::vector<int>>> paths_with_row_group_ids;
  std::unordered_map<std::string, int> paths_to_index;

  for (int i = 0; i < metadata->num_row_groups(); i++) {
    auto row_group = metadata->RowGroup(i);
    ARROW_ASSIGN_OR_RAISE(auto path,
                          FileFromRowGroup(filesystem.get(), base_path, *row_group,
                                           options.validate_column_chunk_paths));

    // Insert the path, or increase the count of row groups. It will be assumed that the
    // RowGroup of a file are ordered exactly as in the metadata file.
    auto inserted_index = paths_to_index.emplace(
        std::move(path), static_cast<int>(paths_with_row_group_ids.size()));
    if (inserted_index.second) {
      paths_with_row_group_ids.push_back({inserted_index.first->first, {}});
    }
    paths_with_row_group_ids[inserted_index.first->second].second.push_back(i);
  }

  auto column_index_provider = ParquetColumnIndexProviderImpl::Make(
      format, metadata_source, metadata, physical_schema, manifest);

  return std::shared_ptr<DatasetFactory>(new ParquetDatasetFactory(
      std::move(filesystem), std::move(format), std::move(metadata), std::move(manifest),
      std::move(physical_schema), base_path, std::move(options),
      std::move(paths_with_row_group_ids), std::move(column_index_provider)));
}

Result<std::vector<std::shared_ptr<FileFragment>>>
ParquetDatasetFactory::CollectParquetFragments(const Partitioning& partitioning) {
  std::vector<std::shared_ptr<FileFragment>> fragments(paths_with_row_group_ids_.size());

  size_t i = 0;
  for (const auto& e : paths_with_row_group_ids_) {
    const auto& path = e.first;
    const auto& original_row_group_ids = e.second;
    auto metadata_subset = metadata_->Subset(original_row_group_ids);

    auto row_groups = Iota(metadata_subset->num_row_groups());

    auto partition_expression =
        partitioning.Parse(StripPrefix(path, options_.partition_base_dir))
            .ValueOr(compute::literal(true));

    ARROW_ASSIGN_OR_RAISE(
        auto fragment,
        format_->MakeFragment({path, filesystem_}, std::move(partition_expression),
                              physical_schema_, std::move(row_groups),
                              ParquetColumnIndexProviderView::Make(
                                  column_index_provider_, original_row_group_ids)));

    RETURN_NOT_OK(fragment->SetMetadata(metadata_subset, manifest_));
    fragments[i++] = std::move(fragment);
  }

  return fragments;
}

Result<std::vector<std::shared_ptr<Schema>>> ParquetDatasetFactory::InspectSchemas(
    InspectOptions options) {
  // The physical_schema from the _metadata file is always yielded
  std::vector<std::shared_ptr<Schema>> schemas = {physical_schema_};

  if (auto factory = options_.partitioning.factory()) {
    // Gather paths found in RowGroups' ColumnChunks.
    std::vector<std::string> stripped(paths_with_row_group_ids_.size());

    size_t i = 0;
    for (const auto& e : paths_with_row_group_ids_) {
      stripped[i++] = StripPrefixAndFilename(e.first, options_.partition_base_dir);
    }
    ARROW_ASSIGN_OR_RAISE(auto partition_schema, factory->Inspect(stripped));

    schemas.push_back(std::move(partition_schema));
  } else {
    schemas.push_back(options_.partitioning.partitioning()->schema());
  }

  return schemas;
}

Result<std::shared_ptr<Dataset>> ParquetDatasetFactory::Finish(FinishOptions options) {
  std::shared_ptr<Schema> schema = options.schema;
  bool schema_missing = schema == nullptr;
  if (schema_missing) {
    ARROW_ASSIGN_OR_RAISE(schema, Inspect(options.inspect_options));
  }

  std::shared_ptr<Partitioning> partitioning = options_.partitioning.partitioning();
  if (partitioning == nullptr) {
    auto factory = options_.partitioning.factory();
    ARROW_ASSIGN_OR_RAISE(partitioning, factory->Finish(schema));
  }

  ARROW_ASSIGN_OR_RAISE(auto fragments, CollectParquetFragments(*partitioning));
  return FileSystemDataset::Make(std::move(schema), compute::literal(true), format_,
                                 filesystem_, std::move(fragments),
                                 std::move(partitioning));
}

}  // namespace dataset
}  // namespace arrow<|MERGE_RESOLUTION|>--- conflicted
+++ resolved
@@ -122,7 +122,6 @@
   return manifest;
 }
 
-<<<<<<< HEAD
 bool IsNan(const Scalar& value) {
   if (value.is_valid) {
     if (value.type->id() == Type::FLOAT) {
@@ -143,25 +142,20 @@
   // avoid an optimization which breaks the computation. Second, allow the
   // following columns to maybe succeed in extracting column statistics.
 
-=======
 util::optional<compute::Expression> StatisticsAsExpression(
     const SchemaField& schema_field,
     const std::shared_ptr<parquet::Statistics>& statistics) {
->>>>>>> b4d65006
   // For now, only leaf (primitive) types are supported.
   if (!schema_field.is_leaf()) {
     return std::nullopt;
   }
 
-<<<<<<< HEAD
   auto column_metadata = metadata.ColumnChunk(schema_field.column_index);
   auto statistics = column_metadata->statistics();
-=======
   if (statistics == nullptr) {
     return util::nullopt;
   }
 
->>>>>>> b4d65006
   const auto& field = schema_field.field;
 
   if (statistics == nullptr) {
@@ -395,7 +389,6 @@
 
 }  // namespace
 
-<<<<<<< HEAD
 std::optional<compute::Expression> ParquetFileFragment::EvaluateStatisticsAsExpression(
     const Field& field, const parquet::Statistics& statistics) {
   auto field_expr = compute::field_ref(field.name());
@@ -457,7 +450,6 @@
 
 ParquetFileFormat::ParquetFileFormat()
     : FileFormat(std::make_shared<ParquetFragmentScanOptions>()) {}
-=======
 class FilterResult {
  public:
   struct RangeResult {
@@ -1037,7 +1029,6 @@
   std::shared_ptr<ParquetColumnIndexProvider> provider_;
   std::vector<int> row_group_mapping_;
 };
->>>>>>> b4d65006
 
 bool ParquetFileFormat::Equals(const FileFormat& other) const {
   if (other.type_name() != type_name()) return false;
@@ -1212,15 +1203,12 @@
   // If RowGroup metadata is cached completely we can pre-filter RowGroups before opening
   // a FileReader, potentially avoiding IO altogether if all RowGroups are excluded due to
   // prior statistics knowledge. In the case where a RowGroup doesn't have statistics
-<<<<<<< HEAD
   // metadata, it will not be excluded.
   if (parquet_fragment->metadata() != nullptr) {
-=======
   // metdata, it will not be excluded.
   ARROW_ASSIGN_OR_RAISE(const auto has_complete_metadata,
                         parquet_fragment->HasCompleteMetadata());
   if (has_complete_metadata) {
->>>>>>> b4d65006
     ARROW_ASSIGN_OR_RAISE(row_groups, parquet_fragment->FilterRowGroups(options->filter));
     pre_filtered = true;
     if (row_groups.empty()) return MakeEmptyGenerator<std::shared_ptr<RecordBatch>>();
@@ -1363,19 +1351,16 @@
 // ParquetFileFragment
 //
 
-<<<<<<< HEAD
 ParquetFileFragment::ParquetFileFragment(FileSource source,
                                          std::shared_ptr<FileFormat> format,
                                          compute::Expression partition_expression,
                                          std::shared_ptr<Schema> physical_schema,
                                          std::optional<std::vector<int>> row_groups)
-=======
 ParquetFileFragment::ParquetFileFragment(
     FileSource source, std::shared_ptr<FileFormat> format,
     compute::Expression partition_expression, std::shared_ptr<Schema> physical_schema,
     util::optional<std::vector<int>> row_groups,
     std::shared_ptr<ParquetColumnIndexProvider> column_index_provider)
->>>>>>> b4d65006
     : FileFragment(std::move(source), std::move(format), std::move(partition_expression),
                    std::move(physical_schema)),
       row_groups_(std::move(row_groups)),
