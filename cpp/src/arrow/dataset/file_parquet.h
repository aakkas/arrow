// Licensed to the Apache Software Foundation (ASF) under one
// or more contributor license agreements.  See the NOTICE file
// distributed with this work for additional information
// regarding copyright ownership.  The ASF licenses this file
// to you under the Apache License, Version 2.0 (the
// "License"); you may not use this file except in compliance
// with the License.  You may obtain a copy of the License at
//
//   http://www.apache.org/licenses/LICENSE-2.0
//
// Unless required by applicable law or agreed to in writing,
// software distributed under the License is distributed on an
// "AS IS" BASIS, WITHOUT WARRANTIES OR CONDITIONS OF ANY
// KIND, either express or implied.  See the License for the
// specific language governing permissions and limitations
// under the License.

// This API is EXPERIMENTAL.

#pragma once

#include <memory>
#include <optional>
#include <string>
#include <unordered_set>
#include <utility>
#include <vector>

#include "arrow/dataset/discovery.h"
#include "arrow/dataset/file_base.h"
#include "arrow/dataset/type_fwd.h"
#include "arrow/dataset/visibility.h"
#include "arrow/io/caching.h"

namespace parquet {
class ParquetFileReader;
class Statistics;
class ColumnChunkMetaData;
class RowGroupMetaData;
class FileMetaData;
class FileDecryptionProperties;
class FileEncryptionProperties;
class ColumnIndex;

class ReaderProperties;
class ArrowReaderProperties;

class WriterProperties;
class ArrowWriterProperties;

namespace arrow {
class FileReader;
class FileWriter;
struct SchemaManifest;
}  // namespace arrow
}  // namespace parquet

namespace arrow {
namespace dataset {

/// \addtogroup dataset-file-formats
///
/// @{

constexpr char kParquetTypeName[] = "parquet";

class ARROW_DS_EXPORT ParquetColumnIndexProvider {
 public:
  virtual ~ParquetColumnIndexProvider() {}

  virtual std::shared_ptr<parquet::ColumnIndex> GetColumnIndex(int row_group,
                                                               int column) const = 0;

  virtual Result<bool> HasColumnIndexes(const compute::Expression& predicate,
                                        const std::vector<int>& row_groups) const = 0;

  virtual bool HasColumnIndexes(const std::vector<int>& columns,
                                const std::vector<int>& row_groups) const = 0;

  virtual const Status EnsureCompleteColumnIndexes(
      const compute::Expression& predicate, const std::vector<int>& row_groups) = 0;

  virtual const Status EnsureCompleteColumnIndexes(
      const std::vector<int>& columns, const std::vector<int>& row_groups) = 0;
};

/// \brief A FileFormat implementation that reads from Parquet files
class ARROW_DS_EXPORT ParquetFileFormat : public FileFormat {
 public:
  ParquetFileFormat();

  /// Convenience constructor which copies properties from a parquet::ReaderProperties.
  /// memory_pool will be ignored.
  explicit ParquetFileFormat(const parquet::ReaderProperties& reader_properties);

  std::string type_name() const override { return kParquetTypeName; }

  bool Equals(const FileFormat& other) const override;

  struct ReaderOptions {
    /// \defgroup parquet-file-format-arrow-reader-properties properties which correspond
    /// to members of parquet::ArrowReaderProperties.
    ///
    /// We don't embed parquet::ReaderProperties directly because column names (rather
    /// than indices) are used to indicate dictionary columns, and other options are
    /// deferred to scan time.
    ///
    /// @{
    std::unordered_set<std::string> dict_columns;
    arrow::TimeUnit::type coerce_int96_timestamp_unit = arrow::TimeUnit::NANO;
    /// @}
  } reader_options;

  Result<bool> IsSupported(const FileSource& source) const override;

  /// \brief Return the schema of the file if possible.
  Result<std::shared_ptr<Schema>> Inspect(const FileSource& source) const override;

  Result<RecordBatchGenerator> ScanBatchesAsync(
      const std::shared_ptr<ScanOptions>& options,
      const std::shared_ptr<FileFragment>& file) const override;

  Future<std::optional<int64_t>> CountRows(
      const std::shared_ptr<FileFragment>& file, compute::Expression predicate,
      const std::shared_ptr<ScanOptions>& options) override;

  using FileFormat::MakeFragment;

  /// \brief Create a Fragment targeting all RowGroups.
  Result<std::shared_ptr<FileFragment>> MakeFragment(
      FileSource source, compute::Expression partition_expression,
      std::shared_ptr<Schema> physical_schema) override;

  /// \brief Create a Fragment, restricted to the specified row groups.
  Result<std::shared_ptr<ParquetFileFragment>> MakeFragment(
      FileSource source, compute::Expression partition_expression,
      std::shared_ptr<Schema> physical_schema, std::vector<int> row_groups,
      std::shared_ptr<ParquetColumnIndexProvider> column_index_provider = NULLPTR);

  /// \brief Return a FileReader on the given source.
  Result<std::shared_ptr<parquet::arrow::FileReader>> GetReader(
      const FileSource& source, const std::shared_ptr<ScanOptions>& options) const;

  Result<std::shared_ptr<parquet::arrow::FileReader>> GetReader(
      const FileSource& source, const std::shared_ptr<ScanOptions>& options,
      const std::shared_ptr<parquet::FileMetaData>& metadata) const;

  Future<std::shared_ptr<parquet::arrow::FileReader>> GetReaderAsync(
      const FileSource& source, const std::shared_ptr<ScanOptions>& options) const;

  Future<std::shared_ptr<parquet::arrow::FileReader>> GetReaderAsync(
      const FileSource& source, const std::shared_ptr<ScanOptions>& options,
      const std::shared_ptr<parquet::FileMetaData>& metadata) const;

  Result<std::shared_ptr<FileWriter>> MakeWriter(
      std::shared_ptr<io::OutputStream> destination, std::shared_ptr<Schema> schema,
      std::shared_ptr<FileWriteOptions> options,
      fs::FileLocator destination_locator) const override;

  std::shared_ptr<FileWriteOptions> DefaultWriteOptions() override;
};

/// \brief A FileFragment with parquet logic.
///
/// ParquetFileFragment provides a lazy (with respect to IO) interface to
/// scan parquet files. Any heavy IO calls are deferred to the Scan() method.
///
/// The caller can provide an optional list of selected RowGroups to limit the
/// number of scanned RowGroups, or to partition the scans across multiple
/// threads.
///
/// Metadata can be explicitly provided, enabling pushdown predicate benefits without
/// the potentially heavy IO of loading Metadata from the file system. This can induce
/// significant performance boost when scanning high latency file systems.
class ARROW_DS_EXPORT ParquetFileFragment : public FileFragment {
 public:
  Result<FragmentVector> SplitByRowGroup(compute::Expression predicate);

  /// \brief Return the RowGroups selected by this fragment.
  const std::vector<int>& row_groups() const {
    if (row_groups_) return *row_groups_;
    static std::vector<int> empty;
    return empty;
  }

  /// \brief Return the FileMetaData associated with this fragment.
  const std::shared_ptr<parquet::FileMetaData>& metadata() const { return metadata_; }

  const std::shared_ptr<ParquetFileFormat> parquet_format() const;

  Result<bool> HasCompleteMetadata(
      const util::optional<compute::Expression>& maybe_predicate = util::nullopt);

  /// \brief Ensure this fragment's FileMetaData is in memory.
  Status EnsureCompleteMetadata(
      const util::optional<compute::Expression>& maybe_predicate = util::nullopt,
      std::shared_ptr<parquet::arrow::FileReader> reader = NULLPTR);

  /// \brief Return fragment which selects a filtered subset of this fragment's RowGroups.
  Result<std::shared_ptr<Fragment>> Subset(compute::Expression predicate);
  Result<std::shared_ptr<Fragment>> Subset(std::vector<int> row_group_ids);

  static std::optional<compute::Expression> EvaluateStatisticsAsExpression(
      const Field& field, const parquet::Statistics& statistics);

 private:
<<<<<<< HEAD
  ParquetFileFragment(FileSource source, std::shared_ptr<FileFormat> format,
                      compute::Expression partition_expression,
                      std::shared_ptr<Schema> physical_schema,
                      std::optional<std::vector<int>> row_groups);
=======
  ParquetFileFragment(
      FileSource source, std::shared_ptr<FileFormat> format,
      compute::Expression partition_expression, std::shared_ptr<Schema> physical_schema,
      util::optional<std::vector<int>> row_groups,
      std::shared_ptr<ParquetColumnIndexProvider> column_index_provider = NULLPTR);
>>>>>>> b4d65006

  Status SetMetadata(std::shared_ptr<parquet::FileMetaData> metadata,
                     std::shared_ptr<parquet::arrow::SchemaManifest> manifest);

  // Overridden to opportunistically set metadata since a reader must be opened anyway.
  Result<std::shared_ptr<Schema>> ReadPhysicalSchemaImpl() override {
    ARROW_RETURN_NOT_OK(EnsureCompleteMetadata());
    return physical_schema_;
  }

  /// Return a filtered subset of row group indices.
  Result<std::vector<int>> FilterRowGroups(compute::Expression predicate);
  /// Simplify the predicate against the statistics of each row group.
  Result<std::vector<compute::Expression>> TestRowGroups(compute::Expression predicate);
  /// Try to count rows matching the predicate using metadata. Expects
  /// metadata to be present, and expects the predicate to have been
  /// simplified against the partition expression already.
  Result<std::optional<int64_t>> TryCountRows(compute::Expression predicate);

  Result<compute::Expression> SimplifyPredicate(
      compute::Expression predicate);

  /// Indices of row groups selected by this fragment,
  /// or std::nullopt if all row groups are selected.
  std::optional<std::vector<int>> row_groups_;

  std::vector<compute::Expression> statistics_expressions_;
  std::vector<bool> statistics_expressions_complete_;
  std::shared_ptr<parquet::FileMetaData> metadata_;
  std::shared_ptr<parquet::arrow::SchemaManifest> manifest_;
  std::shared_ptr<ParquetColumnIndexProvider> column_index_provider_;

  friend class ParquetFileFormat;
  friend class ParquetDatasetFactory;
};

/// \brief Per-scan options for Parquet fragments
class ARROW_DS_EXPORT ParquetFragmentScanOptions : public FragmentScanOptions {
 public:
  ParquetFragmentScanOptions();
  std::string type_name() const override { return kParquetTypeName; }

  /// Reader properties. Not all properties are respected: memory_pool comes from
  /// ScanOptions.
  std::shared_ptr<parquet::ReaderProperties> reader_properties;
  /// Arrow reader properties. Not all properties are respected: batch_size comes from
  /// ScanOptions. Additionally, dictionary columns come from
  /// ParquetFileFormat::ReaderOptions::dict_columns.
  std::shared_ptr<parquet::ArrowReaderProperties> arrow_reader_properties;
};

class ARROW_DS_EXPORT ParquetFileWriteOptions : public FileWriteOptions {
 public:
  /// \brief Parquet writer properties.
  std::shared_ptr<parquet::WriterProperties> writer_properties;

  /// \brief Parquet Arrow writer properties.
  std::shared_ptr<parquet::ArrowWriterProperties> arrow_writer_properties;

 protected:
  explicit ParquetFileWriteOptions(std::shared_ptr<FileFormat> format)
      : FileWriteOptions(std::move(format)) {}

  friend class ParquetFileFormat;
};

class ARROW_DS_EXPORT ParquetFileWriter : public FileWriter {
 public:
  const std::shared_ptr<parquet::arrow::FileWriter>& parquet_writer() const {
    return parquet_writer_;
  }

  Status Write(const std::shared_ptr<RecordBatch>& batch) override;

 private:
  ParquetFileWriter(std::shared_ptr<io::OutputStream> destination,
                    std::shared_ptr<parquet::arrow::FileWriter> writer,
                    std::shared_ptr<ParquetFileWriteOptions> options,
                    fs::FileLocator destination_locator);

  Future<> FinishInternal() override;

  std::shared_ptr<parquet::arrow::FileWriter> parquet_writer_;

  friend class ParquetFileFormat;
};

/// \brief Options for making a FileSystemDataset from a Parquet _metadata file.
struct ParquetFactoryOptions {
  /// Either an explicit Partitioning or a PartitioningFactory to discover one.
  ///
  /// If a factory is provided, it will be used to infer a schema for partition fields
  /// based on file and directory paths then construct a Partitioning. The default
  /// is a Partitioning which will yield no partition information.
  ///
  /// The (explicit or discovered) partitioning will be applied to discovered files
  /// and the resulting partition information embedded in the Dataset.
  PartitioningOrFactory partitioning{Partitioning::Default()};

  /// For the purposes of applying the partitioning, paths will be stripped
  /// of the partition_base_dir. Files not matching the partition_base_dir
  /// prefix will be skipped for partition discovery. The ignored files will still
  /// be part of the Dataset, but will not have partition information.
  ///
  /// Example:
  /// partition_base_dir = "/dataset";
  ///
  /// - "/dataset/US/sales.csv" -> "US/sales.csv" will be given to the partitioning
  ///
  /// - "/home/john/late_sales.csv" -> Will be ignored for partition discovery.
  ///
  /// This is useful for partitioning which parses directory when ordering
  /// is important, e.g. DirectoryPartitioning.
  std::string partition_base_dir;

  /// Assert that all ColumnChunk paths are consistent. The parquet spec allows for
  /// ColumnChunk data to be stored in multiple files, but ParquetDatasetFactory
  /// supports only a single file with all ColumnChunk data. If this flag is set
  /// construction of a ParquetDatasetFactory will raise an error if ColumnChunk
  /// data is not resident in a single file.
  bool validate_column_chunk_paths = false;
};

/// \brief Create FileSystemDataset from custom `_metadata` cache file.
///
/// Dask and other systems will generate a cache metadata file by concatenating
/// the RowGroupMetaData of multiple parquet files into a single parquet file
/// that only contains metadata and no ColumnChunk data.
///
/// ParquetDatasetFactory creates a FileSystemDataset composed of
/// ParquetFileFragment where each fragment is pre-populated with the exact
/// number of row groups and statistics for each columns.
class ARROW_DS_EXPORT ParquetDatasetFactory : public DatasetFactory {
 public:
  /// \brief Create a ParquetDatasetFactory from a metadata path.
  ///
  /// The `metadata_path` will be read from `filesystem`. Each RowGroup
  /// contained in the metadata file will be relative to `dirname(metadata_path)`.
  ///
  /// \param[in] metadata_path path of the metadata parquet file
  /// \param[in] filesystem from which to open/read the path
  /// \param[in] format to read the file with.
  /// \param[in] options see ParquetFactoryOptions
  static Result<std::shared_ptr<DatasetFactory>> Make(
      const std::string& metadata_path, std::shared_ptr<fs::FileSystem> filesystem,
      std::shared_ptr<ParquetFileFormat> format, ParquetFactoryOptions options);

  /// \brief Create a ParquetDatasetFactory from a metadata source.
  ///
  /// Similar to the previous Make definition, but the metadata can be a Buffer
  /// and the base_path is explicited instead of inferred from the metadata
  /// path.
  ///
  /// \param[in] metadata source to open the metadata parquet file from
  /// \param[in] base_path used as the prefix of every parquet files referenced
  /// \param[in] filesystem from which to read the files referenced.
  /// \param[in] format to read the file with.
  /// \param[in] options see ParquetFactoryOptions
  static Result<std::shared_ptr<DatasetFactory>> Make(
      const FileSource& metadata, const std::string& base_path,
      std::shared_ptr<fs::FileSystem> filesystem,
      std::shared_ptr<ParquetFileFormat> format, ParquetFactoryOptions options);

  Result<std::vector<std::shared_ptr<Schema>>> InspectSchemas(
      InspectOptions options) override;

  Result<std::shared_ptr<Dataset>> Finish(FinishOptions options) override;

 protected:
  ParquetDatasetFactory(
      std::shared_ptr<fs::FileSystem> filesystem,
      std::shared_ptr<ParquetFileFormat> format,
      std::shared_ptr<parquet::FileMetaData> metadata,
      std::shared_ptr<parquet::arrow::SchemaManifest> manifest,
      std::shared_ptr<Schema> physical_schema, std::string base_path,
      ParquetFactoryOptions options,
      std::vector<std::pair<std::string, std::vector<int>>> paths_with_row_group_ids,
      std::shared_ptr<ParquetColumnIndexProvider> column_index_provider)
      : filesystem_(std::move(filesystem)),
        format_(std::move(format)),
        metadata_(std::move(metadata)),
        manifest_(std::move(manifest)),
        physical_schema_(std::move(physical_schema)),
        base_path_(std::move(base_path)),
        options_(std::move(options)),
        paths_with_row_group_ids_(std::move(paths_with_row_group_ids)),
        column_index_provider_(std::move(column_index_provider)) {}

  std::shared_ptr<fs::FileSystem> filesystem_;
  std::shared_ptr<ParquetFileFormat> format_;
  std::shared_ptr<parquet::FileMetaData> metadata_;
  std::shared_ptr<parquet::arrow::SchemaManifest> manifest_;
  std::shared_ptr<Schema> physical_schema_;
  std::string base_path_;
  ParquetFactoryOptions options_;
  std::vector<std::pair<std::string, std::vector<int>>> paths_with_row_group_ids_;
  std::shared_ptr<ParquetColumnIndexProvider> column_index_provider_;

 private:
  Result<std::vector<std::shared_ptr<FileFragment>>> CollectParquetFragments(
      const Partitioning& partitioning);

  Result<std::shared_ptr<Schema>> PartitionSchema();
};

/// @}

}  // namespace dataset
}  // namespace arrow<|MERGE_RESOLUTION|>--- conflicted
+++ resolved
@@ -204,18 +204,11 @@
       const Field& field, const parquet::Statistics& statistics);
 
  private:
-<<<<<<< HEAD
-  ParquetFileFragment(FileSource source, std::shared_ptr<FileFormat> format,
-                      compute::Expression partition_expression,
-                      std::shared_ptr<Schema> physical_schema,
-                      std::optional<std::vector<int>> row_groups);
-=======
   ParquetFileFragment(
       FileSource source, std::shared_ptr<FileFormat> format,
       compute::Expression partition_expression, std::shared_ptr<Schema> physical_schema,
-      util::optional<std::vector<int>> row_groups,
+      std::optional<std::vector<int>> row_groups,
       std::shared_ptr<ParquetColumnIndexProvider> column_index_provider = NULLPTR);
->>>>>>> b4d65006
 
   Status SetMetadata(std::shared_ptr<parquet::FileMetaData> metadata,
                      std::shared_ptr<parquet::arrow::SchemaManifest> manifest);
